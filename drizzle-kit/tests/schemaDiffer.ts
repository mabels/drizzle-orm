import { PGlite } from '@electric-sql/pglite';
import { Client } from '@libsql/client/.';
import { Database } from 'better-sqlite3';
import { randomUUID } from 'crypto';
import { is } from 'drizzle-orm';
import { MySqlSchema, MySqlTable, MySqlView } from 'drizzle-orm/mysql-core';
import {
	getMaterializedViewConfig,
	isPgEnum,
	isPgMaterializedView,
	isPgSequence,
	isPgView,
	PgEnum,
	PgMaterializedView,
	PgSchema,
	PgSequence,
	PgTable,
	PgView,
} from 'drizzle-orm/pg-core';
import { SQLiteTable, SQLiteView } from 'drizzle-orm/sqlite-core';
import * as fs from 'fs';
import { Connection } from 'mysql2/promise';
import { libSqlLogSuggestionsAndReturn } from 'src/cli/commands/libSqlPushUtils';
import {
	columnsResolver,
	enumsResolver,
	mySqlViewsResolver,
	Named,
	schemasResolver,
	sequencesResolver,
	sqliteViewsResolver,
	tablesResolver,
	viewsResolver,
} from 'src/cli/commands/migrate';
import { pgSuggestions } from 'src/cli/commands/pgPushUtils';
import { logSuggestionsAndReturn } from 'src/cli/commands/sqlitePushUtils';
import { CasingType } from 'src/cli/validations/common';
import { schemaToTypeScript as schemaToTypeScriptMySQL } from 'src/introspect-mysql';
import { schemaToTypeScript } from 'src/introspect-pg';
import { schemaToTypeScript as schemaToTypeScriptSQLite } from 'src/introspect-sqlite';
import { prepareFromMySqlImports } from 'src/serializer/mysqlImports';
import { mysqlSchema, squashMysqlScheme, ViewSquashed } from 'src/serializer/mysqlSchema';
import { generateMySqlSnapshot } from 'src/serializer/mysqlSerializer';
import { fromDatabase as fromMySqlDatabase } from 'src/serializer/mysqlSerializer';
import { prepareFromPgImports } from 'src/serializer/pgImports';
import { pgSchema, squashPgScheme, View } from 'src/serializer/pgSchema';
import { fromDatabase, generatePgSnapshot } from 'src/serializer/pgSerializer';
import { prepareFromSqliteImports } from 'src/serializer/sqliteImports';
import { sqliteSchema, squashSqliteScheme, View as SqliteView } from 'src/serializer/sqliteSchema';
import { fromDatabase as fromSqliteDatabase } from 'src/serializer/sqliteSerializer';
import { generateSqliteSnapshot } from 'src/serializer/sqliteSerializer';
import {
	applyLibSQLSnapshotsDiff,
	applyMysqlSnapshotsDiff,
	applyPgSnapshotsDiff,
	applySqliteSnapshotsDiff,
	Column,
	ColumnsResolverInput,
	ColumnsResolverOutput,
	Enum,
	ResolverInput,
	ResolverOutput,
	ResolverOutputWithMoved,
	Sequence,
	Table,
} from 'src/snapshotsDiffer';

export type PostgresSchema = Record<
	string,
	PgTable<any> | PgEnum<any> | PgSchema | PgSequence | PgView | PgMaterializedView
>;
export type MysqlSchema = Record<string, MySqlTable<any> | MySqlSchema | MySqlView>;
export type SqliteSchema = Record<string, SQLiteTable<any> | SQLiteView>;

export const testSchemasResolver =
	(renames: Set<string>) => async (input: ResolverInput<Named>): Promise<ResolverOutput<Named>> => {
		try {
			if (input.created.length === 0 || input.deleted.length === 0 || renames.size === 0) {
				return {
					created: input.created,
					renamed: [],
					deleted: input.deleted,
				};
			}

			let createdSchemas = [...input.created];
			let deletedSchemas = [...input.deleted];

			const result: {
				created: Named[];
				renamed: { from: Named; to: Named }[];
				deleted: Named[];
			} = { created: [], renamed: [], deleted: [] };

			for (let rename of renames) {
				const [from, to] = rename.split('->');

				const idxFrom = deletedSchemas.findIndex((it) => {
					return it.name === from;
				});

				if (idxFrom >= 0) {
					const idxTo = createdSchemas.findIndex((it) => {
						return it.name === to;
					});

					result.renamed.push({
						from: deletedSchemas[idxFrom],
						to: createdSchemas[idxTo],
					});

					delete createdSchemas[idxTo];
					delete deletedSchemas[idxFrom];

					createdSchemas = createdSchemas.filter(Boolean);
					deletedSchemas = deletedSchemas.filter(Boolean);
				}
			}

			result.created = createdSchemas;
			result.deleted = deletedSchemas;

			return result;
		} catch (e) {
			console.error(e);
			throw e;
		}
	};

export const testSequencesResolver =
	(renames: Set<string>) => async (input: ResolverInput<Sequence>): Promise<ResolverOutputWithMoved<Sequence>> => {
		try {
			if (input.created.length === 0 || input.deleted.length === 0 || renames.size === 0) {
				return {
					created: input.created,
					moved: [],
					renamed: [],
					deleted: input.deleted,
				};
			}

			let createdSequences = [...input.created];
			let deletedSequences = [...input.deleted];

			const result: {
				created: Sequence[];
				moved: { name: string; schemaFrom: string; schemaTo: string }[];
				renamed: { from: Sequence; to: Sequence }[];
				deleted: Sequence[];
			} = { created: [], renamed: [], deleted: [], moved: [] };

			for (let rename of renames) {
				const [from, to] = rename.split('->');

				const idxFrom = deletedSequences.findIndex((it) => {
					return `${it.schema || 'public'}.${it.name}` === from;
				});

				if (idxFrom >= 0) {
					const idxTo = createdSequences.findIndex((it) => {
						return `${it.schema || 'public'}.${it.name}` === to;
					});

					const tableFrom = deletedSequences[idxFrom];
					const tableTo = createdSequences[idxFrom];

					if (tableFrom.schema !== tableTo.schema) {
						result.moved.push({
							name: tableFrom.name,
							schemaFrom: tableFrom.schema,
							schemaTo: tableTo.schema,
						});
					}

					if (tableFrom.name !== tableTo.name) {
						result.renamed.push({
							from: deletedSequences[idxFrom],
							to: createdSequences[idxTo],
						});
					}

					delete createdSequences[idxTo];
					delete deletedSequences[idxFrom];

					createdSequences = createdSequences.filter(Boolean);
					deletedSequences = deletedSequences.filter(Boolean);
				}
			}

			result.created = createdSequences;
			result.deleted = deletedSequences;

			return result;
		} catch (e) {
			console.error(e);
			throw e;
		}
	};

export const testEnumsResolver =
	(renames: Set<string>) => async (input: ResolverInput<Enum>): Promise<ResolverOutputWithMoved<Enum>> => {
		try {
			if (input.created.length === 0 || input.deleted.length === 0 || renames.size === 0) {
				return {
					created: input.created,
					moved: [],
					renamed: [],
					deleted: input.deleted,
				};
			}

			let createdEnums = [...input.created];
			let deletedEnums = [...input.deleted];

			const result: {
				created: Enum[];
				moved: { name: string; schemaFrom: string; schemaTo: string }[];
				renamed: { from: Enum; to: Enum }[];
				deleted: Enum[];
			} = { created: [], renamed: [], deleted: [], moved: [] };

			for (let rename of renames) {
				const [from, to] = rename.split('->');

				const idxFrom = deletedEnums.findIndex((it) => {
					return `${it.schema || 'public'}.${it.name}` === from;
				});

				if (idxFrom >= 0) {
					const idxTo = createdEnums.findIndex((it) => {
						return `${it.schema || 'public'}.${it.name}` === to;
					});

					const tableFrom = deletedEnums[idxFrom];
					const tableTo = createdEnums[idxFrom];

					if (tableFrom.schema !== tableTo.schema) {
						result.moved.push({
							name: tableFrom.name,
							schemaFrom: tableFrom.schema,
							schemaTo: tableTo.schema,
						});
					}

					if (tableFrom.name !== tableTo.name) {
						result.renamed.push({
							from: deletedEnums[idxFrom],
							to: createdEnums[idxTo],
						});
					}

					delete createdEnums[idxTo];
					delete deletedEnums[idxFrom];

					createdEnums = createdEnums.filter(Boolean);
					deletedEnums = deletedEnums.filter(Boolean);
				}
			}

			result.created = createdEnums;
			result.deleted = deletedEnums;

			return result;
		} catch (e) {
			console.error(e);
			throw e;
		}
	};

export const testTablesResolver =
	(renames: Set<string>) => async (input: ResolverInput<Table>): Promise<ResolverOutputWithMoved<Table>> => {
		try {
			if (input.created.length === 0 || input.deleted.length === 0 || renames.size === 0) {
				return {
					created: input.created,
					moved: [],
					renamed: [],
					deleted: input.deleted,
				};
			}

			let createdTables = [...input.created];
			let deletedTables = [...input.deleted];

			const result: {
				created: Table[];
				moved: { name: string; schemaFrom: string; schemaTo: string }[];
				renamed: { from: Table; to: Table }[];
				deleted: Table[];
			} = { created: [], renamed: [], deleted: [], moved: [] };

			for (let rename of renames) {
				const [from, to] = rename.split('->');

				const idxFrom = deletedTables.findIndex((it) => {
					return `${it.schema || 'public'}.${it.name}` === from;
				});

				if (idxFrom >= 0) {
					const idxTo = createdTables.findIndex((it) => {
						return `${it.schema || 'public'}.${it.name}` === to;
					});

					const tableFrom = deletedTables[idxFrom];
					const tableTo = createdTables[idxFrom];

					if (tableFrom.schema !== tableTo.schema) {
						result.moved.push({
							name: tableFrom.name,
							schemaFrom: tableFrom.schema,
							schemaTo: tableTo.schema,
						});
					}

					if (tableFrom.name !== tableTo.name) {
						result.renamed.push({
							from: deletedTables[idxFrom],
							to: createdTables[idxTo],
						});
					}

					delete createdTables[idxTo];
					delete deletedTables[idxFrom];

					createdTables = createdTables.filter(Boolean);
					deletedTables = deletedTables.filter(Boolean);
				}
			}

			result.created = createdTables;
			result.deleted = deletedTables;

			return result;
		} catch (e) {
			console.error(e);
			throw e;
		}
	};

export const testColumnsResolver =
	(renames: Set<string>) => async (input: ColumnsResolverInput<Column>): Promise<ColumnsResolverOutput<Column>> => {
		try {
			if (input.created.length === 0 || input.deleted.length === 0 || renames.size === 0) {
				return {
					tableName: input.tableName,
					schema: input.schema,
					created: input.created,
					renamed: [],
					deleted: input.deleted,
				};
			}

			let createdColumns = [...input.created];
			let deletedColumns = [...input.deleted];

			const renamed: { from: Column; to: Column }[] = [];

			const schema = input.schema || 'public';

			for (let rename of renames) {
				const [from, to] = rename.split('->');

				const idxFrom = deletedColumns.findIndex((it) => {
					return `${schema}.${input.tableName}.${it.name}` === from;
				});

				if (idxFrom >= 0) {
					const idxTo = createdColumns.findIndex((it) => {
						return `${schema}.${input.tableName}.${it.name}` === to;
					});

					renamed.push({
						from: deletedColumns[idxFrom],
						to: createdColumns[idxTo],
					});

					delete createdColumns[idxTo];
					delete deletedColumns[idxFrom];

					createdColumns = createdColumns.filter(Boolean);
					deletedColumns = deletedColumns.filter(Boolean);
				}
			}

			return {
				tableName: input.tableName,
				schema: input.schema,
				created: createdColumns,
				deleted: deletedColumns,
				renamed,
			};
		} catch (e) {
			console.error(e);
			throw e;
		}
	};

export const testViewsResolver =
	(renames: Set<string>) => async (input: ResolverInput<View>): Promise<ResolverOutputWithMoved<View>> => {
		try {
			if (input.created.length === 0 || input.deleted.length === 0 || renames.size === 0) {
				return {
					created: input.created,
					moved: [],
					renamed: [],
					deleted: input.deleted,
				};
			}

			let createdViews = [...input.created];
			let deletedViews = [...input.deleted];

			const result: {
				created: View[];
				moved: { name: string; schemaFrom: string; schemaTo: string }[];
				renamed: { from: View; to: View }[];
				deleted: View[];
			} = { created: [], renamed: [], deleted: [], moved: [] };

			for (let rename of renames) {
				const [from, to] = rename.split('->');

				const idxFrom = deletedViews.findIndex((it) => {
					return `${it.schema || 'public'}.${it.name}` === from;
				});

				if (idxFrom >= 0) {
					const idxTo = createdViews.findIndex((it) => {
						return `${it.schema || 'public'}.${it.name}` === to;
					});

					const viewFrom = deletedViews[idxFrom];
					const viewTo = createdViews[idxFrom];

					if (viewFrom.schema !== viewTo.schema) {
						result.moved.push({
							name: viewFrom.name,
							schemaFrom: viewFrom.schema,
							schemaTo: viewTo.schema,
						});
					}

					if (viewFrom.name !== viewTo.name) {
						result.renamed.push({
							from: deletedViews[idxFrom],
							to: createdViews[idxTo],
						});
					}

					delete createdViews[idxTo];
					delete deletedViews[idxFrom];

					createdViews = createdViews.filter(Boolean);
					deletedViews = deletedViews.filter(Boolean);
				}
			}

			result.created = createdViews;
			result.deleted = deletedViews;

			return result;
		} catch (e) {
			console.error(e);
			throw e;
		}
	};

export const testViewsResolverMySql =
	(renames: Set<string>) =>
	async (input: ResolverInput<ViewSquashed & { schema: '' }>): Promise<ResolverOutputWithMoved<ViewSquashed>> => {
		try {
			if (input.created.length === 0 || input.deleted.length === 0 || renames.size === 0) {
				return {
					created: input.created,
					moved: [],
					renamed: [],
					deleted: input.deleted,
				};
			}

			let createdViews = [...input.created];
			let deletedViews = [...input.deleted];

			const result: {
				created: ViewSquashed[];
				moved: { name: string; schemaFrom: string; schemaTo: string }[];
				renamed: { from: ViewSquashed; to: ViewSquashed }[];
				deleted: ViewSquashed[];
			} = { created: [], renamed: [], deleted: [], moved: [] };

			for (let rename of renames) {
				const [from, to] = rename.split('->');

				const idxFrom = deletedViews.findIndex((it) => {
					return `${it.schema || 'public'}.${it.name}` === from;
				});

				if (idxFrom >= 0) {
					const idxTo = createdViews.findIndex((it) => {
						return `${it.schema || 'public'}.${it.name}` === to;
					});

					const viewFrom = deletedViews[idxFrom];
					const viewTo = createdViews[idxFrom];

					if (viewFrom.schema !== viewTo.schema) {
						result.moved.push({
							name: viewFrom.name,
							schemaFrom: viewFrom.schema,
							schemaTo: viewTo.schema,
						});
					}

					if (viewFrom.name !== viewTo.name) {
						result.renamed.push({
							from: deletedViews[idxFrom],
							to: createdViews[idxTo],
						});
					}

					delete createdViews[idxTo];
					delete deletedViews[idxFrom];

					createdViews = createdViews.filter(Boolean);
					deletedViews = deletedViews.filter(Boolean);
				}
			}

			result.created = createdViews;
			result.deleted = deletedViews;

			return result;
		} catch (e) {
			console.error(e);
			throw e;
		}
	};

export const testViewsResolverSqlite =
	(renames: Set<string>) => async (input: ResolverInput<SqliteView>): Promise<ResolverOutputWithMoved<SqliteView>> => {
		try {
			if (input.created.length === 0 || input.deleted.length === 0 || renames.size === 0) {
				return {
					created: input.created,
					moved: [],
					renamed: [],
					deleted: input.deleted,
				};
			}

			let createdViews = [...input.created];
			let deletedViews = [...input.deleted];

			const result: {
				created: SqliteView[];
				moved: { name: string; schemaFrom: string; schemaTo: string }[];
				renamed: { from: SqliteView; to: SqliteView }[];
				deleted: SqliteView[];
			} = { created: [], renamed: [], deleted: [], moved: [] };

			for (let rename of renames) {
				const [from, to] = rename.split('->');

				const idxFrom = deletedViews.findIndex((it) => {
					return it.name === from;
				});

				if (idxFrom >= 0) {
					const idxTo = createdViews.findIndex((it) => {
						return it.name === to;
					});

					const viewFrom = deletedViews[idxFrom];
					const viewTo = createdViews[idxFrom];

					if (viewFrom.name !== viewTo.name) {
						result.renamed.push({
							from: deletedViews[idxFrom],
							to: createdViews[idxTo],
						});
					}

					delete createdViews[idxTo];
					delete deletedViews[idxFrom];

					createdViews = createdViews.filter(Boolean);
					deletedViews = deletedViews.filter(Boolean);
				}
			}

			result.created = createdViews;
			result.deleted = deletedViews;

			return result;
		} catch (e) {
			console.error(e);
			throw e;
		}
	};

export const diffTestSchemasPush = async (
	client: PGlite,
	left: PostgresSchema,
	right: PostgresSchema,
	renamesArr: string[],
	cli: boolean = false,
	schemas: string[] = ['public'],
	casing?: CasingType | undefined,
	sqlStatementsToRun: { before?: string[]; after?: string[]; runApply?: boolean } = {
		before: [],
		after: [],
		runApply: true,
	},
) => {
	const shouldRunApply = sqlStatementsToRun.runApply === undefined ? true : sqlStatementsToRun.runApply;

	for (const st of sqlStatementsToRun.before ?? []) {
		await client.query(st);
	}

	if (shouldRunApply) {
		const res = await applyPgDiffs(left, casing);
		for (const st of res.sqlStatements) {
			await client.query(st);
		}
	}

	for (const st of sqlStatementsToRun.after ?? []) {
		await client.query(st);
	}

	const materializedViewsForRefresh = Object.values(left).filter((it) =>
		isPgMaterializedView(it)
	) as PgMaterializedView[];

	// refresh all mat views
	for (const view of materializedViewsForRefresh) {
		const viewConf = getMaterializedViewConfig(view);
		if (viewConf.isExisting) continue;

		await client.exec(
			`REFRESH MATERIALIZED VIEW "${viewConf.schema ?? 'public'}"."${viewConf.name}"${
				viewConf.withNoData ? ' WITH NO DATA;' : ';'
			}`,
		);
	}

	// do introspect into PgSchemaInternal
	const introspectedSchema = await fromDatabase(
		{
			query: async (query: string, values?: any[] | undefined) => {
				const res = await client.query(query, values);
				return res.rows as any[];
			},
		},
		undefined,
		schemas,
	);

	const leftTables = Object.values(right).filter((it) => is(it, PgTable)) as PgTable[];

	const leftSchemas = Object.values(right).filter((it) => is(it, PgSchema)) as PgSchema[];

	const leftEnums = Object.values(right).filter((it) => isPgEnum(it)) as PgEnum<any>[];

	const leftSequences = Object.values(right).filter((it) => isPgSequence(it)) as PgSequence[];

	const leftViews = Object.values(right).filter((it) => isPgView(it)) as PgView[];

	const leftMaterializedViews = Object.values(right).filter((it) => isPgMaterializedView(it)) as PgMaterializedView[];

	const serialized2 = generatePgSnapshot(
		leftTables,
		leftEnums,
		leftSchemas,
		leftSequences,
		leftViews,
		leftMaterializedViews,
		casing,
	);

	const { version: v1, dialect: d1, ...rest1 } = introspectedSchema;
	const { version: v2, dialect: d2, ...rest2 } = serialized2;

	const sch1 = {
		version: '7',
		dialect: 'postgresql',
		id: '0',
		prevId: '0',
		...rest1,
	} as const;

	const sch2 = {
		version: '7',
		dialect: 'postgresql',
		id: '0',
		prevId: '0',
		...rest2,
	} as const;

	const sn1 = squashPgScheme(sch1, 'push');
	const sn2 = squashPgScheme(sch2, 'push');

	const validatedPrev = pgSchema.parse(sch1);
	const validatedCur = pgSchema.parse(sch2);

	const renames = new Set(renamesArr);

	if (!cli) {
		const { sqlStatements, statements } = await applyPgSnapshotsDiff(
			sn1,
			sn2,
			testSchemasResolver(renames),
			testEnumsResolver(renames),
			testSequencesResolver(renames),
			testTablesResolver(renames),
			testColumnsResolver(renames),
			testViewsResolver(renames),
			validatedPrev,
			validatedCur,
			'push',
		);

		const {
			shouldAskForApprove,
			statementsToExecute,
			columnsToRemove,
			tablesToRemove,
			tablesToTruncate,
			infoToPrint,
			schemasToRemove,
			matViewsToRemove,
		} = await pgSuggestions(
			{
				query: async <T>(sql: string, params: any[] = []) => {
					return (await client.query(sql, params)).rows as T[];
				},
			},
			statements,
		);

		return {
			sqlStatements: statementsToExecute,
			statements,
			shouldAskForApprove,
			columnsToRemove,
			tablesToRemove,
			tablesToTruncate,
			infoToPrint,
			schemasToRemove,
			matViewsToRemove,
		};
	} else {
		const { sqlStatements, statements } = await applyPgSnapshotsDiff(
			sn1,
			sn2,
			schemasResolver,
			enumsResolver,
			sequencesResolver,
			tablesResolver,
			columnsResolver,
			viewsResolver,
			validatedPrev,
			validatedCur,
			'push',
		);
		return { sqlStatements, statements };
	}
};

export const applyPgDiffs = async (sn: PostgresSchema, casing: CasingType | undefined) => {
	const dryRun = {
		version: '7',
		dialect: 'postgresql',
		id: '0',
		prevId: '0',
		tables: {},
		enums: {},
		views: {},
		schemas: {},
		sequences: {},
		_meta: {
			schemas: {},
			tables: {},
			columns: {},
		},
	} as const;

	const tables = Object.values(sn).filter((it) => is(it, PgTable)) as PgTable[];

	const schemas = Object.values(sn).filter((it) => is(it, PgSchema)) as PgSchema[];

	const enums = Object.values(sn).filter((it) => isPgEnum(it)) as PgEnum<any>[];

	const sequences = Object.values(sn).filter((it) => isPgSequence(it)) as PgSequence[];

	const views = Object.values(sn).filter((it) => isPgView(it)) as PgView[];

	const materializedViews = Object.values(sn).filter((it) => isPgMaterializedView(it)) as PgMaterializedView[];

	const serialized1 = generatePgSnapshot(tables, enums, schemas, sequences, views, materializedViews, casing);

	const { version: v1, dialect: d1, ...rest1 } = serialized1;

	const sch1 = {
		version: '7',
		dialect: 'postgresql',
		id: '0',
		prevId: '0',
		...rest1,
	} as const;

	const sn1 = squashPgScheme(sch1);

	const validatedPrev = pgSchema.parse(dryRun);
	const validatedCur = pgSchema.parse(sch1);

	const { sqlStatements, statements } = await applyPgSnapshotsDiff(
		dryRun,
		sn1,
		testSchemasResolver(new Set()),
		testEnumsResolver(new Set()),
		testSequencesResolver(new Set()),
		testTablesResolver(new Set()),
		testColumnsResolver(new Set()),
		testViewsResolver(new Set()),
		validatedPrev,
		validatedCur,
	);
	return { sqlStatements, statements };
};

export const diffTestSchemas = async (
	left: PostgresSchema,
	right: PostgresSchema,
	renamesArr: string[],
	cli: boolean = false,
	casing?: CasingType | undefined,
) => {
	const leftTables = Object.values(left).filter((it) => is(it, PgTable)) as PgTable[];

	const rightTables = Object.values(right).filter((it) => is(it, PgTable)) as PgTable[];

	const leftSchemas = Object.values(left).filter((it) => is(it, PgSchema)) as PgSchema[];

	const rightSchemas = Object.values(right).filter((it) => is(it, PgSchema)) as PgSchema[];

	const leftEnums = Object.values(left).filter((it) => isPgEnum(it)) as PgEnum<any>[];

	const rightEnums = Object.values(right).filter((it) => isPgEnum(it)) as PgEnum<any>[];

	const leftSequences = Object.values(left).filter((it) => isPgSequence(it)) as PgSequence[];

	const rightSequences = Object.values(right).filter((it) => isPgSequence(it)) as PgSequence[];

	const leftViews = Object.values(left).filter((it) => isPgView(it)) as PgView[];

	const rightViews = Object.values(right).filter((it) => isPgView(it)) as PgView[];

	const leftMaterializedViews = Object.values(left).filter((it) => isPgMaterializedView(it)) as PgMaterializedView[];

	const rightMaterializedViews = Object.values(right).filter((it) => isPgMaterializedView(it)) as PgMaterializedView[];

	const serialized1 = generatePgSnapshot(
		leftTables,
		leftEnums,
		leftSchemas,
		leftSequences,
		leftViews,
		leftMaterializedViews,
		casing,
	);
	const serialized2 = generatePgSnapshot(
		rightTables,
		rightEnums,
		rightSchemas,
		rightSequences,
		rightViews,
		rightMaterializedViews,
		casing,
	);

	const { version: v1, dialect: d1, ...rest1 } = serialized1;
	const { version: v2, dialect: d2, ...rest2 } = serialized2;

	const sch1 = {
		version: '7',
		dialect: 'postgresql',
		id: '0',
		prevId: '0',
		...rest1,
	} as const;

	const sch2 = {
		version: '7',
		dialect: 'postgresql',
		id: '0',
		prevId: '0',
		...rest2,
	} as const;

	const sn1 = squashPgScheme(sch1);
	const sn2 = squashPgScheme(sch2);

	const validatedPrev = pgSchema.parse(sch1);
	const validatedCur = pgSchema.parse(sch2);

	const renames = new Set(renamesArr);

	if (!cli) {
		const { sqlStatements, statements } = await applyPgSnapshotsDiff(
			sn1,
			sn2,
			testSchemasResolver(renames),
			testEnumsResolver(renames),
			testSequencesResolver(renames),
			testTablesResolver(renames),
			testColumnsResolver(renames),
			testViewsResolver(renames),
			validatedPrev,
			validatedCur,
		);
		return { sqlStatements, statements };
	} else {
		const { sqlStatements, statements } = await applyPgSnapshotsDiff(
			sn1,
			sn2,
			schemasResolver,
			enumsResolver,
			sequencesResolver,
			tablesResolver,
			columnsResolver,
			viewsResolver,
			validatedPrev,
			validatedCur,
		);
		return { sqlStatements, statements };
	}
};

export const diffTestSchemasPushMysql = async (
	client: Connection,
	left: MysqlSchema,
	right: MysqlSchema,
	renamesArr: string[],
	schema: string,
	cli: boolean = false,
	casing?: CasingType | undefined,
) => {
	const { sqlStatements } = await applyMySqlDiffs(left, casing);
	for (const st of sqlStatements) {
		await client.query(st);
	}
	// do introspect into PgSchemaInternal
	const introspectedSchema = await fromMySqlDatabase(
		{
			query: async (sql: string, params?: any[]) => {
				const res = await client.execute(sql, params);
				return res[0] as any;
			},
		},
		schema,
	);

	const leftTables = Object.values(right).filter((it) => is(it, MySqlTable)) as MySqlTable[];

	const leftViews = Object.values(right).filter((it) => is(it, MySqlView)) as MySqlView[];

	const serialized2 = generateMySqlSnapshot(leftTables, leftViews, casing);

	const { version: v1, dialect: d1, ...rest1 } = introspectedSchema;
	const { version: v2, dialect: d2, ...rest2 } = serialized2;

	const sch1 = {
		version: '5',
		dialect: 'mysql',
		id: '0',
		prevId: '0',
		...rest1,
	} as const;

	const sch2 = {
		version: '5',
		dialect: 'mysql',
		id: '0',
		prevId: '0',
		...rest2,
	} as const;

	const sn1 = squashMysqlScheme(sch1);
	const sn2 = squashMysqlScheme(sch2);

	const validatedPrev = mysqlSchema.parse(sch1);
	const validatedCur = mysqlSchema.parse(sch2);

	const renames = new Set(renamesArr);

	if (!cli) {
		const { sqlStatements, statements } = await applyMysqlSnapshotsDiff(
			sn1,
			sn2,
			testTablesResolver(renames),
			testColumnsResolver(renames),
			testViewsResolverMySql(renames),
			validatedPrev,
			validatedCur,
			'push',
		);
		return { sqlStatements, statements };
	} else {
		const { sqlStatements, statements } = await applyMysqlSnapshotsDiff(
			sn1,
			sn2,
			tablesResolver,
			columnsResolver,
			mySqlViewsResolver,
			validatedPrev,
			validatedCur,
			'push',
		);
		return { sqlStatements, statements };
	}
};

export const applyMySqlDiffs = async (sn: MysqlSchema, casing: CasingType | undefined) => {
	const dryRun = {
		version: '5',
		dialect: 'mysql',
		id: '0',
		prevId: '0',
		views: {},
		tables: {},
		enums: {},
		schemas: {},
		_meta: {
			schemas: {},
			tables: {},
			columns: {},
		},
	} as const;

	const tables = Object.values(sn).filter((it) => is(it, MySqlTable)) as MySqlTable[];

	const views = Object.values(sn).filter((it) => is(it, MySqlView)) as MySqlView[];

	const serialized1 = generateMySqlSnapshot(tables, views, casing);

	const { version: v1, dialect: d1, ...rest1 } = serialized1;

	const sch1 = {
		version: '5',
		dialect: 'mysql',
		id: '0',
		prevId: '0',
		...rest1,
	} as const;

	const sn1 = squashMysqlScheme(sch1);

	const validatedPrev = mysqlSchema.parse(dryRun);
	const validatedCur = mysqlSchema.parse(sch1);

	const { sqlStatements, statements } = await applyMysqlSnapshotsDiff(
		dryRun,
		sn1,
		testTablesResolver(new Set()),
		testColumnsResolver(new Set()),
		testViewsResolverMySql(new Set()),
		validatedPrev,
		validatedCur,
	);
	return { sqlStatements, statements };
};

export const diffTestSchemasMysql = async (
	left: MysqlSchema,
	right: MysqlSchema,
	renamesArr: string[],
	cli: boolean = false,
	casing?: CasingType | undefined,
) => {
	const leftTables = Object.values(left).filter((it) => is(it, MySqlTable)) as MySqlTable[];

	const leftViews = Object.values(left).filter((it) => is(it, MySqlView)) as MySqlView[];

	const rightTables = Object.values(right).filter((it) => is(it, MySqlTable)) as MySqlTable[];

	const rightViews = Object.values(right).filter((it) => is(it, MySqlView)) as MySqlView[];

	const serialized1 = generateMySqlSnapshot(leftTables, leftViews, casing);
	const serialized2 = generateMySqlSnapshot(rightTables, rightViews, casing);

	const { version: v1, dialect: d1, ...rest1 } = serialized1;
	const { version: v2, dialect: d2, ...rest2 } = serialized2;

	const sch1 = {
		version: '5',
		dialect: 'mysql',
		id: '0',
		prevId: '0',
		...rest1,
	} as const;

	const sch2 = {
		version: '5',
		dialect: 'mysql',
		id: '0',
		prevId: '0',
		...rest2,
	} as const;

	const sn1 = squashMysqlScheme(sch1);
	const sn2 = squashMysqlScheme(sch2);

	const validatedPrev = mysqlSchema.parse(sch1);
	const validatedCur = mysqlSchema.parse(sch2);

	const renames = new Set(renamesArr);

	if (!cli) {
		const { sqlStatements, statements } = await applyMysqlSnapshotsDiff(
			sn1,
			sn2,
			testTablesResolver(renames),
			testColumnsResolver(renames),
			testViewsResolverMySql(renames),
			validatedPrev,
			validatedCur,
		);
		return { sqlStatements, statements };
	}

	const { sqlStatements, statements } = await applyMysqlSnapshotsDiff(
		sn1,
		sn2,
		tablesResolver,
		columnsResolver,
		mySqlViewsResolver,
		validatedPrev,
		validatedCur,
	);
	return { sqlStatements, statements };
};

export const diffTestSchemasPushSqlite = async (
	client: Database,
	left: SqliteSchema,
	right: SqliteSchema,
	renamesArr: string[],
	cli: boolean = false,
	seedStatements: string[] = [],
	casing?: CasingType | undefined,
) => {
	const { sqlStatements } = await applySqliteDiffs(left, 'push');

	for (const st of sqlStatements) {
		client.exec(st);
	}

	for (const st of seedStatements) {
		client.exec(st);
	}

	// do introspect into PgSchemaInternal
	const introspectedSchema = await fromSqliteDatabase(
		{
			query: async <T>(sql: string, params: any[] = []) => {
				return client.prepare(sql).bind(params).all() as T[];
			},
			run: async (query: string) => {
				client.prepare(query).run();
			},
		},
		undefined,
	);

	const rightTables = Object.values(right).filter((it) => is(it, SQLiteTable)) as SQLiteTable[];

	const rightViews = Object.values(right).filter((it) => is(it, SQLiteView)) as SQLiteView[];

	const serialized2 = generateSqliteSnapshot(rightTables, rightViews, casing);

	const { version: v1, dialect: d1, ...rest1 } = introspectedSchema;
	const { version: v2, dialect: d2, ...rest2 } = serialized2;

	const sch1 = {
		version: '6',
		dialect: 'sqlite',
		id: '0',
		prevId: '0',
		...rest1,
	} as const;

	const sch2 = {
		version: '6',
		dialect: 'sqlite',
		id: '0',
		prevId: '0',
		...rest2,
	} as const;

	const sn1 = squashSqliteScheme(sch1, 'push');
	const sn2 = squashSqliteScheme(sch2, 'push');

	const renames = new Set(renamesArr);

	if (!cli) {
		const { sqlStatements, statements, _meta } = await applySqliteSnapshotsDiff(
			sn1,
			sn2,
			testTablesResolver(renames),
			testColumnsResolver(renames),
			testViewsResolverSqlite(renames),
			sch1,
			sch2,
			'push',
		);

		const {
			statementsToExecute,
			columnsToRemove,
			infoToPrint,
			schemasToRemove,
			shouldAskForApprove,
			tablesToRemove,
			tablesToTruncate,
		} = await logSuggestionsAndReturn(
			{
				query: async <T>(sql: string, params: any[] = []) => {
					return client.prepare(sql).bind(params).all() as T[];
				},
				run: async (query: string) => {
					client.prepare(query).run();
				},
			},
			statements,
			sn1,
			sn2,
			_meta!,
		);

		return {
			sqlStatements: statementsToExecute,
			statements,
			columnsToRemove,
			infoToPrint,
			schemasToRemove,
			shouldAskForApprove,
			tablesToRemove,
			tablesToTruncate,
		};
	} else {
		const { sqlStatements, statements } = await applySqliteSnapshotsDiff(
			sn1,
			sn2,
			tablesResolver,
			columnsResolver,
			sqliteViewsResolver,
			sch1,
			sch2,
			'push',
		);
		return { sqlStatements, statements };
	}
};

export async function diffTestSchemasPushLibSQL(
	client: Client,
	left: SqliteSchema,
	right: SqliteSchema,
	renamesArr: string[],
	cli: boolean = false,
	seedStatements: string[] = [],
	casing?: CasingType | undefined,
) {
	const { sqlStatements } = await applyLibSQLDiffs(left, 'push');

	for (const st of sqlStatements) {
		await client.execute(st);
	}

	for (const st of seedStatements) {
		await client.execute(st);
	}

	const introspectedSchema = await fromSqliteDatabase(
		{
			query: async <T>(sql: string, params?: any[]) => {
				const res = await client.execute({ sql, args: params || [] });
				return res.rows as T[];
			},
			run: async (query: string) => {
				await client.execute(query);
			},
		},
		undefined,
	);

	const leftTables = Object.values(right).filter((it) => is(it, SQLiteTable)) as SQLiteTable[];

	const leftViews = Object.values(right).filter((it) => is(it, SQLiteView)) as SQLiteView[];

	const serialized2 = generateSqliteSnapshot(leftTables, leftViews, casing);

	const { version: v1, dialect: d1, ...rest1 } = introspectedSchema;
	const { version: v2, dialect: d2, ...rest2 } = serialized2;

	const sch1 = {
		version: '6',
		dialect: 'sqlite',
		id: '0',
		prevId: '0',
		...rest1,
	} as const;

	const sch2 = {
		version: '6',
		dialect: 'sqlite',
		id: '0',
		prevId: '0',
		...rest2,
	} as const;

	const sn1 = squashSqliteScheme(sch1, 'push');
	const sn2 = squashSqliteScheme(sch2, 'push');

	const renames = new Set(renamesArr);

	if (!cli) {
		const { sqlStatements, statements, _meta } = await applyLibSQLSnapshotsDiff(
			sn1,
			sn2,
			testTablesResolver(renames),
			testColumnsResolver(renames),
			testViewsResolverSqlite(renames),
			sch1,
			sch2,
			'push',
		);

		const { statementsToExecute, columnsToRemove, infoToPrint, shouldAskForApprove, tablesToRemove, tablesToTruncate } =
			await libSqlLogSuggestionsAndReturn(
				{
					query: async <T>(sql: string, params?: any[]) => {
						const res = await client.execute({ sql, args: params || [] });
						return res.rows as T[];
					},
					run: async (query: string) => {
						await client.execute(query);
					},
				},
				statements,
				sn1,
				sn2,
				_meta!,
			);

		return {
			sqlStatements: statementsToExecute,
			statements,
			columnsToRemove,
			infoToPrint,
			shouldAskForApprove,
			tablesToRemove,
			tablesToTruncate,
		};
	} else {
		const { sqlStatements, statements } = await applyLibSQLSnapshotsDiff(
			sn1,
			sn2,
			tablesResolver,
			columnsResolver,
			sqliteViewsResolver,
			sch1,
			sch2,
			'push',
		);
		return { sqlStatements, statements };
	}
}

export const applySqliteDiffs = async (
	sn: SqliteSchema,
	action?: 'push' | undefined,
	casing?: CasingType | undefined,
) => {
	const dryRun = {
		version: '6',
		dialect: 'sqlite',
		id: '0',
		prevId: '0',
		tables: {},
		enums: {},
		views: {},
		schemas: {},
		_meta: {
			schemas: {},
			tables: {},
			columns: {},
		},
	} as const;

	const tables = Object.values(sn).filter((it) => is(it, SQLiteTable)) as SQLiteTable[];

	const views = Object.values(sn).filter((it) => is(it, SQLiteView)) as SQLiteView[];

	const serialized1 = generateSqliteSnapshot(tables, views, casing);

	const { version: v1, dialect: d1, ...rest1 } = serialized1;

	const sch1 = {
		version: '6',
		dialect: 'sqlite',
		id: '0',
		prevId: '0',
		...rest1,
	} as const;

	const sn1 = squashSqliteScheme(sch1, action);

	const { sqlStatements, statements } = await applySqliteSnapshotsDiff(
		dryRun,
		sn1,
		testTablesResolver(new Set()),
		testColumnsResolver(new Set()),
		testViewsResolverSqlite(new Set()),
		dryRun,
		sch1,
		action,
	);

	return { sqlStatements, statements };
};

export const applyLibSQLDiffs = async (
	sn: SqliteSchema,
	action?: 'push' | undefined,
	casing?: CasingType | undefined,
) => {
	const dryRun = {
		version: '6',
		dialect: 'sqlite',
		id: '0',
		prevId: '0',
		tables: {},
		views: {},
		enums: {},
		schemas: {},
		_meta: {
			schemas: {},
			tables: {},
			columns: {},
		},
	} as const;

	const tables = Object.values(sn).filter((it) => is(it, SQLiteTable)) as SQLiteTable[];

	const views = Object.values(sn).filter((it) => is(it, SQLiteView)) as SQLiteView[];

	const serialized1 = generateSqliteSnapshot(tables, views, casing);

	const { version: v1, dialect: d1, ...rest1 } = serialized1;

	const sch1 = {
		version: '6',
		dialect: 'sqlite',
		id: '0',
		prevId: '0',
		...rest1,
	} as const;

	const sn1 = squashSqliteScheme(sch1, action);

	const { sqlStatements, statements } = await applyLibSQLSnapshotsDiff(
		dryRun,
		sn1,
		testTablesResolver(new Set()),
		testColumnsResolver(new Set()),
		testViewsResolverSqlite(new Set()),
		dryRun,
		sch1,
		action,
	);

	return { sqlStatements, statements };
};

export const diffTestSchemasSqlite = async (
	left: SqliteSchema,
	right: SqliteSchema,
	renamesArr: string[],
	cli: boolean = false,
	casing?: CasingType | undefined,
) => {
	const leftTables = Object.values(left).filter((it) => is(it, SQLiteTable)) as SQLiteTable[];

	const leftViews = Object.values(left).filter((it) => is(it, SQLiteView)) as SQLiteView[];

	const rightTables = Object.values(right).filter((it) => is(it, SQLiteTable)) as SQLiteTable[];

	const rightViews = Object.values(right).filter((it) => is(it, SQLiteView)) as SQLiteView[];

	const serialized1 = generateSqliteSnapshot(leftTables, leftViews, casing);
	const serialized2 = generateSqliteSnapshot(rightTables, rightViews, casing);

	const { version: v1, dialect: d1, ...rest1 } = serialized1;
	const { version: v2, dialect: d2, ...rest2 } = serialized2;

	const sch1 = {
		version: '6',
		dialect: 'sqlite',
		id: '0',
		prevId: '0',
		...rest1,
	} as const;

	const sch2 = {
		version: '6',
		dialect: 'sqlite',
		id: '0',
		prevId: '0',
		...rest2,
	} as const;

	const sn1 = squashSqliteScheme(sch1);
	const sn2 = squashSqliteScheme(sch2);

	const renames = new Set(renamesArr);

	if (!cli) {
		const { sqlStatements, statements } = await applySqliteSnapshotsDiff(
			sn1,
			sn2,
			testTablesResolver(renames),
			testColumnsResolver(renames),
			testViewsResolverSqlite(renames),
			sch1,
			sch2,
		);
		return { sqlStatements, statements };
	}

	const { sqlStatements, statements } = await applySqliteSnapshotsDiff(
		sn1,
		sn2,
		tablesResolver,
		columnsResolver,
		sqliteViewsResolver,
		sch1,
		sch2,
	);
	return { sqlStatements, statements };
};

export const diffTestSchemasLibSQL = async (
	left: SqliteSchema,
	right: SqliteSchema,
	renamesArr: string[],
	cli: boolean = false,
	casing?: CasingType | undefined,
) => {
	const leftTables = Object.values(left).filter((it) => is(it, SQLiteTable)) as SQLiteTable[];

	const leftViews = Object.values(left).filter((it) => is(it, SQLiteView)) as SQLiteView[];

	const rightTables = Object.values(right).filter((it) => is(it, SQLiteTable)) as SQLiteTable[];

	const rightViews = Object.values(right).filter((it) => is(it, SQLiteView)) as SQLiteView[];

	const serialized1 = generateSqliteSnapshot(leftTables, leftViews, casing);
	const serialized2 = generateSqliteSnapshot(rightTables, rightViews, casing);

	const { version: v1, dialect: d1, ...rest1 } = serialized1;
	const { version: v2, dialect: d2, ...rest2 } = serialized2;

	const sch1 = {
		version: '6',
		dialect: 'sqlite',
		id: '0',
		prevId: '0',
		...rest1,
	} as const;

	const sch2 = {
		version: '6',
		dialect: 'sqlite',
		id: '0',
		prevId: '0',
		...rest2,
	} as const;

	const sn1 = squashSqliteScheme(sch1);
	const sn2 = squashSqliteScheme(sch2);

	const renames = new Set(renamesArr);

	if (!cli) {
		const { sqlStatements, statements } = await applyLibSQLSnapshotsDiff(
			sn1,
			sn2,
			testTablesResolver(renames),
			testColumnsResolver(renames),
			testViewsResolverSqlite(renames),
			sch1,
			sch2,
		);
		return { sqlStatements, statements };
	}

	const { sqlStatements, statements } = await applyLibSQLSnapshotsDiff(
		sn1,
		sn2,
		tablesResolver,
		columnsResolver,
		sqliteViewsResolver,
		sch1,
		sch2,
	);
	return { sqlStatements, statements };
};

// --- Introspect to file helpers ---

export const introspectPgToFile = async (
	client: PGlite,
	initSchema: PostgresSchema,
	testName: string,
	schemas: string[] = ['public'],
	casing?: CasingType | undefined,
) => {
	// put in db
	const { sqlStatements } = await applyPgDiffs(initSchema, casing);
	for (const st of sqlStatements) {
		await client.query(st);
	}

	// introspect to schema
	const introspectedSchema = await fromDatabase(
		{
			query: async (query: string, values?: any[] | undefined) => {
				const res = await client.query(query, values);
				return res.rows as any[];
			},
		},
		undefined,
		schemas,
	);

	const { version: initV, dialect: initD, ...initRest } = introspectedSchema;

	const initSch = {
		version: '7',
		dialect: 'postgresql',
		id: '0',
		prevId: '0',
		...initRest,
	} as const;

	const initSn = squashPgScheme(initSch);
	const validatedCur = pgSchema.parse(initSch);

<<<<<<< HEAD
=======
	// write to ts file
>>>>>>> 8c3e1b5f
	const file = schemaToTypeScript(introspectedSchema, 'camel');

	fs.writeFileSync(`tests/introspect/postgres/${testName}.ts`, file.file);

<<<<<<< HEAD
	const response = await prepareFromPgImports([
		`tests/introspect/postgres/${testName}.ts`,
	]);
=======
	// generate snapshot from ts file
	const response = await prepareFromPgImports([`tests/introspect/postgres/${testName}.ts`]);
>>>>>>> 8c3e1b5f

	const afterFileImports = generatePgSnapshot(
		response.tables,
		response.enums,
		response.schemas,
		response.sequences,
		response.views,
		response.matViews,
		casing,
	);

	const { version: v2, dialect: d2, ...rest2 } = afterFileImports;

	const sch2 = {
		version: '7',
		dialect: 'postgresql',
		id: '0',
		prevId: '0',
		...rest2,
	} as const;

	const sn2AfterIm = squashPgScheme(sch2);
	const validatedCurAfterImport = pgSchema.parse(sch2);

<<<<<<< HEAD
	const {
		sqlStatements: afterFileSqlStatements,
		statements: afterFileStatements,
	} = await applyPgSnapshotsDiff(
=======
	const { sqlStatements: afterFileSqlStatements, statements: afterFileStatements } = await applyPgSnapshotsDiff(
>>>>>>> 8c3e1b5f
		initSn,
		sn2AfterIm,
		testSchemasResolver(new Set()),
		testEnumsResolver(new Set()),
		testSequencesResolver(new Set()),
		testTablesResolver(new Set()),
		testColumnsResolver(new Set()),
<<<<<<< HEAD
=======
		testViewsResolver(new Set()),
>>>>>>> 8c3e1b5f
		validatedCur,
		validatedCurAfterImport,
	);

	fs.rmSync(`tests/introspect/postgres/${testName}.ts`);

	return {
		sqlStatements: afterFileSqlStatements,
		statements: afterFileStatements,
	};
};

export const introspectMySQLToFile = async (
	client: Connection,
	initSchema: MysqlSchema,
	testName: string,
	schema: string,
	casing?: CasingType | undefined,
) => {
	// put in db
	const { sqlStatements } = await applyMySqlDiffs(initSchema, casing);
	for (const st of sqlStatements) {
		await client.query(st);
	}

	// introspect to schema
	const introspectedSchema = await fromMySqlDatabase(
		{
			query: async (sql: string, params?: any[] | undefined) => {
				const res = await client.execute(sql, params);
				return res[0] as any;
			},
		},
		schema,
	);

	const { version: initV, dialect: initD, ...initRest } = introspectedSchema;

	const initSch = {
		version: '5',
		dialect: 'mysql',
		id: '0',
		prevId: '0',
		...initRest,
	} as const;

	const initSn = squashMysqlScheme(initSch);
	const validatedCur = mysqlSchema.parse(initSch);

	const file = schemaToTypeScriptMySQL(introspectedSchema, 'camel');

	fs.writeFileSync(`tests/introspect/mysql/${testName}.ts`, file.file);

	const response = await prepareFromMySqlImports([`tests/introspect/mysql/${testName}.ts`]);

	const afterFileImports = generateMySqlSnapshot(response.tables, response.views, casing);

	const { version: v2, dialect: d2, ...rest2 } = afterFileImports;

	const sch2 = {
		version: '5',
		dialect: 'mysql',
		id: '0',
		prevId: '0',
		...rest2,
	} as const;

	const sn2AfterIm = squashMysqlScheme(sch2);
	const validatedCurAfterImport = mysqlSchema.parse(sch2);

<<<<<<< HEAD
	const {
		sqlStatements: afterFileSqlStatements,
		statements: afterFileStatements,
	} = await applyMysqlSnapshotsDiff(
=======
	const { sqlStatements: afterFileSqlStatements, statements: afterFileStatements } = await applyMysqlSnapshotsDiff(
		sn2AfterIm,
>>>>>>> 8c3e1b5f
		initSn,
		sn2AfterIm,
		testTablesResolver(new Set()),
		testColumnsResolver(new Set()),
<<<<<<< HEAD
=======
		testViewsResolverMySql(new Set()),
		validatedCurAfterImport,
>>>>>>> 8c3e1b5f
		validatedCur,
		validatedCurAfterImport,
	);

	fs.rmSync(`tests/introspect/mysql/${testName}.ts`);

	return {
		sqlStatements: afterFileSqlStatements,
		statements: afterFileStatements,
	};
};

export const introspectSQLiteToFile = async (
	client: Database,
	initSchema: SqliteSchema,
	testName: string,
	casing?: CasingType | undefined,
) => {
	// put in db
	const { sqlStatements } = await applySqliteDiffs(initSchema);
	for (const st of sqlStatements) {
		client.exec(st);
	}

	// introspect to schema
	const introspectedSchema = await fromSqliteDatabase(
		{
			query: async <T>(sql: string, params: any[] = []) => {
				return client.prepare(sql).bind(params).all() as T[];
			},
			run: async (query: string) => {
				client.prepare(query).run();
			},
		},
		undefined,
	);

	const { version: initV, dialect: initD, ...initRest } = introspectedSchema;

	const initSch = {
		version: '6',
		dialect: 'sqlite',
		id: '0',
		prevId: '0',
		...initRest,
	} as const;

	const initSn = squashSqliteScheme(initSch);
<<<<<<< HEAD
=======

>>>>>>> 8c3e1b5f
	const validatedCur = sqliteSchema.parse(initSch);

	const file = schemaToTypeScriptSQLite(introspectedSchema, 'camel');

	fs.writeFileSync(`tests/introspect/sqlite/${testName}.ts`, file.file);

	const response = await prepareFromSqliteImports([`tests/introspect/sqlite/${testName}.ts`]);

	const afterFileImports = generateSqliteSnapshot(response.tables, response.views, casing);

	const { version: v2, dialect: d2, ...rest2 } = afterFileImports;

	const sch2 = {
		version: '6',
		dialect: 'sqlite',
		id: '0',
		prevId: '0',
		...rest2,
	} as const;

	const sn2AfterIm = squashSqliteScheme(sch2);
	const validatedCurAfterImport = sqliteSchema.parse(sch2);

<<<<<<< HEAD
	const {
		sqlStatements: afterFileSqlStatements,
		statements: afterFileStatements,
	} = await applySqliteSnapshotsDiff(
=======
	const { sqlStatements: afterFileSqlStatements, statements: afterFileStatements } = await applySqliteSnapshotsDiff(
		sn2AfterIm,
		initSn,
		testTablesResolver(new Set()),
		testColumnsResolver(new Set()),
		testViewsResolverSqlite(new Set()),
		validatedCurAfterImport,
		validatedCur,
	);

	fs.rmSync(`tests/introspect/sqlite/${testName}.ts`);

	return {
		sqlStatements: afterFileSqlStatements,
		statements: afterFileStatements,
	};
};

export const introspectLibSQLToFile = async (
	client: Client,
	initSchema: SqliteSchema,
	testName: string,
	casing?: CasingType | undefined,
) => {
	// put in db
	const { sqlStatements } = await applyLibSQLDiffs(initSchema);
	for (const st of sqlStatements) {
		client.execute(st);
	}

	// introspect to schema
	const introspectedSchema = await fromSqliteDatabase(
		{
			query: async <T>(sql: string, params: any[] = []) => {
				return (await client.execute({ sql, args: params })).rows as T[];
			},
			run: async (query: string) => {
				client.execute(query);
			},
		},
		undefined,
	);

	const { version: initV, dialect: initD, ...initRest } = introspectedSchema;

	const initSch = {
		version: '6',
		dialect: 'sqlite',
		id: '0',
		prevId: '0',
		...initRest,
	} as const;

	const initSn = squashSqliteScheme(initSch);

	const validatedCur = sqliteSchema.parse(initSch);

	const file = schemaToTypeScriptSQLite(introspectedSchema, 'camel');

	fs.writeFileSync(`tests/introspect/libsql/${testName}.ts`, file.file);

	const response = await prepareFromSqliteImports([`tests/introspect/libsql/${testName}.ts`]);

	const afterFileImports = generateSqliteSnapshot(response.tables, response.views, casing);

	const { version: v2, dialect: d2, ...rest2 } = afterFileImports;

	const sch2 = {
		version: '6',
		dialect: 'sqlite',
		id: '0',
		prevId: '0',
		...rest2,
	} as const;

	const sn2AfterIm = squashSqliteScheme(sch2);
	const validatedCurAfterImport = sqliteSchema.parse(sch2);

	const { sqlStatements: afterFileSqlStatements, statements: afterFileStatements } = await applyLibSQLSnapshotsDiff(
		sn2AfterIm,
>>>>>>> 8c3e1b5f
		initSn,
		sn2AfterIm,
		testTablesResolver(new Set()),
		testColumnsResolver(new Set()),
		testViewsResolverSqlite(new Set()),
		validatedCurAfterImport,
		validatedCur,
	);

	fs.rmSync(`tests/introspect/libsql/${testName}.ts`);

	return {
		sqlStatements: afterFileSqlStatements,
		statements: afterFileStatements,
	};
};<|MERGE_RESOLUTION|>--- conflicted
+++ resolved
@@ -1659,22 +1659,13 @@
 	const initSn = squashPgScheme(initSch);
 	const validatedCur = pgSchema.parse(initSch);
 
-<<<<<<< HEAD
-=======
 	// write to ts file
->>>>>>> 8c3e1b5f
 	const file = schemaToTypeScript(introspectedSchema, 'camel');
 
 	fs.writeFileSync(`tests/introspect/postgres/${testName}.ts`, file.file);
 
-<<<<<<< HEAD
-	const response = await prepareFromPgImports([
-		`tests/introspect/postgres/${testName}.ts`,
-	]);
-=======
 	// generate snapshot from ts file
 	const response = await prepareFromPgImports([`tests/introspect/postgres/${testName}.ts`]);
->>>>>>> 8c3e1b5f
 
 	const afterFileImports = generatePgSnapshot(
 		response.tables,
@@ -1699,14 +1690,7 @@
 	const sn2AfterIm = squashPgScheme(sch2);
 	const validatedCurAfterImport = pgSchema.parse(sch2);
 
-<<<<<<< HEAD
-	const {
-		sqlStatements: afterFileSqlStatements,
-		statements: afterFileStatements,
-	} = await applyPgSnapshotsDiff(
-=======
 	const { sqlStatements: afterFileSqlStatements, statements: afterFileStatements } = await applyPgSnapshotsDiff(
->>>>>>> 8c3e1b5f
 		initSn,
 		sn2AfterIm,
 		testSchemasResolver(new Set()),
@@ -1714,10 +1698,7 @@
 		testSequencesResolver(new Set()),
 		testTablesResolver(new Set()),
 		testColumnsResolver(new Set()),
-<<<<<<< HEAD
-=======
 		testViewsResolver(new Set()),
->>>>>>> 8c3e1b5f
 		validatedCur,
 		validatedCurAfterImport,
 	);
@@ -1788,26 +1769,14 @@
 	const sn2AfterIm = squashMysqlScheme(sch2);
 	const validatedCurAfterImport = mysqlSchema.parse(sch2);
 
-<<<<<<< HEAD
-	const {
-		sqlStatements: afterFileSqlStatements,
-		statements: afterFileStatements,
-	} = await applyMysqlSnapshotsDiff(
-=======
 	const { sqlStatements: afterFileSqlStatements, statements: afterFileStatements } = await applyMysqlSnapshotsDiff(
 		sn2AfterIm,
->>>>>>> 8c3e1b5f
 		initSn,
-		sn2AfterIm,
 		testTablesResolver(new Set()),
 		testColumnsResolver(new Set()),
-<<<<<<< HEAD
-=======
 		testViewsResolverMySql(new Set()),
 		validatedCurAfterImport,
->>>>>>> 8c3e1b5f
 		validatedCur,
-		validatedCurAfterImport,
 	);
 
 	fs.rmSync(`tests/introspect/mysql/${testName}.ts`);
@@ -1854,10 +1823,7 @@
 	} as const;
 
 	const initSn = squashSqliteScheme(initSch);
-<<<<<<< HEAD
-=======
-
->>>>>>> 8c3e1b5f
+
 	const validatedCur = sqliteSchema.parse(initSch);
 
 	const file = schemaToTypeScriptSQLite(introspectedSchema, 'camel');
@@ -1881,12 +1847,6 @@
 	const sn2AfterIm = squashSqliteScheme(sch2);
 	const validatedCurAfterImport = sqliteSchema.parse(sch2);
 
-<<<<<<< HEAD
-	const {
-		sqlStatements: afterFileSqlStatements,
-		statements: afterFileStatements,
-	} = await applySqliteSnapshotsDiff(
-=======
 	const { sqlStatements: afterFileSqlStatements, statements: afterFileStatements } = await applySqliteSnapshotsDiff(
 		sn2AfterIm,
 		initSn,
@@ -1967,9 +1927,7 @@
 
 	const { sqlStatements: afterFileSqlStatements, statements: afterFileStatements } = await applyLibSQLSnapshotsDiff(
 		sn2AfterIm,
->>>>>>> 8c3e1b5f
 		initSn,
-		sn2AfterIm,
 		testTablesResolver(new Set()),
 		testColumnsResolver(new Set()),
 		testViewsResolverSqlite(new Set()),
