--- conflicted
+++ resolved
@@ -604,24 +604,31 @@
 	renamesArr: string[],
 	cli: boolean = false,
 	schemas: string[] = ['public'],
-<<<<<<< HEAD
-	seedStatements: string[] = [],
-=======
 	casing?: CasingType | undefined,
-	sqlStatementsToRun: string[] = [],
->>>>>>> cb4af54c
+	sqlStatementsToRun: { before?: string[]; after?: string[]; runApply?: boolean } = {
+		before: [],
+		after: [],
+		runApply: true,
+	},
 ) => {
-	if (!sqlStatementsToRun.length) {
+	const shouldRunApply = sqlStatementsToRun.runApply === undefined ? true : sqlStatementsToRun.runApply;
+
+	for (const st of sqlStatementsToRun.before ?? []) {
+		console.log(st);
+		await client.query(st);
+	}
+	console.log('here');
+
+	if (shouldRunApply) {
 		const res = await applyPgDiffs(left, casing);
-		sqlStatementsToRun = res.sqlStatements;
-	}
-
-	for (const st of sqlStatementsToRun) {
+		for (const st of res.sqlStatements) {
+			console.log(st);
+			await client.query(st);
+		}
+	}
+
+	for (const st of sqlStatementsToRun.after ?? []) {
 		await client.query(st);
-	}
-
-	for (const st of seedStatements) {
-		await client.exec(st);
 	}
 
 	const materializedViewsForRefresh = Object.values(left).filter((it) =>
@@ -669,12 +676,9 @@
 		leftEnums,
 		leftSchemas,
 		leftSequences,
-<<<<<<< HEAD
 		leftViews,
 		leftMaterializedViews,
-=======
 		casing,
->>>>>>> cb4af54c
 	);
 
 	const { version: v1, dialect: d1, ...rest1 } = introspectedSchema;
@@ -792,15 +796,11 @@
 
 	const sequences = Object.values(sn).filter((it) => isPgSequence(it)) as PgSequence[];
 
-<<<<<<< HEAD
 	const views = Object.values(sn).filter((it) => isPgView(it)) as PgView[];
 
 	const materializedViews = Object.values(sn).filter((it) => isPgMaterializedView(it)) as PgMaterializedView[];
 
-	const serialized1 = generatePgSnapshot(tables, enums, schemas, sequences, views, materializedViews);
-=======
-	const serialized1 = generatePgSnapshot(tables, enums, schemas, sequences, casing);
->>>>>>> cb4af54c
+	const serialized1 = generatePgSnapshot(tables, enums, schemas, sequences, views, materializedViews, casing);
 
 	const { version: v1, dialect: d1, ...rest1 } = serialized1;
 
@@ -868,24 +868,18 @@
 		leftEnums,
 		leftSchemas,
 		leftSequences,
-<<<<<<< HEAD
 		leftViews,
 		leftMaterializedViews,
-=======
 		casing,
->>>>>>> cb4af54c
 	);
 	const serialized2 = generatePgSnapshot(
 		rightTables,
 		rightEnums,
 		rightSchemas,
 		rightSequences,
-<<<<<<< HEAD
 		rightViews,
 		rightMaterializedViews,
-=======
 		casing,
->>>>>>> cb4af54c
 	);
 
 	const { version: v1, dialect: d1, ...rest1 } = serialized1;
@@ -972,13 +966,9 @@
 
 	const leftTables = Object.values(right).filter((it) => is(it, MySqlTable)) as MySqlTable[];
 
-<<<<<<< HEAD
 	const leftViews = Object.values(right).filter((it) => is(it, MySqlView)) as MySqlView[];
 
-	const serialized2 = generateMySqlSnapshot(leftTables, leftViews);
-=======
-	const serialized2 = generateMySqlSnapshot(leftTables, casing);
->>>>>>> cb4af54c
+	const serialized2 = generateMySqlSnapshot(leftTables, leftViews, casing);
 
 	const { version: v1, dialect: d1, ...rest1 } = introspectedSchema;
 	const { version: v2, dialect: d2, ...rest2 } = serialized2;
@@ -1053,13 +1043,9 @@
 
 	const tables = Object.values(sn).filter((it) => is(it, MySqlTable)) as MySqlTable[];
 
-<<<<<<< HEAD
 	const views = Object.values(sn).filter((it) => is(it, MySqlView)) as MySqlView[];
 
-	const serialized1 = generateMySqlSnapshot(tables, views);
-=======
-	const serialized1 = generateMySqlSnapshot(tables, casing);
->>>>>>> cb4af54c
+	const serialized1 = generateMySqlSnapshot(tables, views, casing);
 
 	const { version: v1, dialect: d1, ...rest1 } = serialized1;
 
@@ -1101,15 +1087,10 @@
 
 	const rightTables = Object.values(right).filter((it) => is(it, MySqlTable)) as MySqlTable[];
 
-<<<<<<< HEAD
 	const rightViews = Object.values(right).filter((it) => is(it, MySqlView)) as MySqlView[];
 
-	const serialized1 = generateMySqlSnapshot(leftTables, leftViews);
-	const serialized2 = generateMySqlSnapshot(rightTables, rightViews);
-=======
-	const serialized1 = generateMySqlSnapshot(leftTables, casing);
-	const serialized2 = generateMySqlSnapshot(rightTables, casing);
->>>>>>> cb4af54c
+	const serialized1 = generateMySqlSnapshot(leftTables, leftViews, casing);
+	const serialized2 = generateMySqlSnapshot(rightTables, rightViews, casing);
 
 	const { version: v1, dialect: d1, ...rest1 } = serialized1;
 	const { version: v2, dialect: d2, ...rest2 } = serialized2;
@@ -1197,13 +1178,9 @@
 
 	const rightTables = Object.values(right).filter((it) => is(it, SQLiteTable)) as SQLiteTable[];
 
-<<<<<<< HEAD
 	const rightViews = Object.values(right).filter((it) => is(it, SQLiteView)) as SQLiteView[];
 
-	const serialized2 = generateSqliteSnapshot(rightTables, rightViews);
-=======
-	const serialized2 = generateSqliteSnapshot(rightTables, casing);
->>>>>>> cb4af54c
+	const serialized2 = generateSqliteSnapshot(rightTables, rightViews, casing);
 
 	const { version: v1, dialect: d1, ...rest1 } = introspectedSchema;
 	const { version: v2, dialect: d2, ...rest2 } = serialized2;
@@ -1323,13 +1300,9 @@
 
 	const leftTables = Object.values(right).filter((it) => is(it, SQLiteTable)) as SQLiteTable[];
 
-<<<<<<< HEAD
 	const leftViews = Object.values(right).filter((it) => is(it, SQLiteView)) as SQLiteView[];
 
-	const serialized2 = generateSqliteSnapshot(leftTables, leftViews);
-=======
-	const serialized2 = generateSqliteSnapshot(leftTables, casing);
->>>>>>> cb4af54c
+	const serialized2 = generateSqliteSnapshot(leftTables, leftViews, casing);
 
 	const { version: v1, dialect: d1, ...rest1 } = introspectedSchema;
 	const { version: v2, dialect: d2, ...rest2 } = serialized2;
@@ -1378,23 +1351,11 @@
 						await client.execute(query);
 					},
 				},
-<<<<<<< HEAD
 				statements,
 				sn1,
 				sn2,
 				_meta!,
 			);
-=======
-				run: async (query: string) => {
-					await client.execute(query);
-				},
-			},
-			statements,
-			sn1,
-			sn2,
-			_meta!,
-		);
->>>>>>> cb4af54c
 
 		return {
 			sqlStatements: statementsToExecute,
@@ -1420,15 +1381,11 @@
 	}
 }
 
-<<<<<<< HEAD
-export const applySqliteDiffs = async (sn: SqliteSchema, action?: 'push' | undefined) => {
-=======
 export const applySqliteDiffs = async (
 	sn: SqliteSchema,
 	action?: 'push' | undefined,
 	casing?: CasingType | undefined,
 ) => {
->>>>>>> cb4af54c
 	const dryRun = {
 		version: '6',
 		dialect: 'sqlite',
@@ -1447,13 +1404,9 @@
 
 	const tables = Object.values(sn).filter((it) => is(it, SQLiteTable)) as SQLiteTable[];
 
-<<<<<<< HEAD
 	const views = Object.values(sn).filter((it) => is(it, SQLiteView)) as SQLiteView[];
 
-	const serialized1 = generateSqliteSnapshot(tables, views);
-=======
-	const serialized1 = generateSqliteSnapshot(tables, casing);
->>>>>>> cb4af54c
+	const serialized1 = generateSqliteSnapshot(tables, views, casing);
 
 	const { version: v1, dialect: d1, ...rest1 } = serialized1;
 
@@ -1481,15 +1434,11 @@
 	return { sqlStatements, statements };
 };
 
-<<<<<<< HEAD
-export const applyLibSQLDiffs = async (sn: SqliteSchema, action?: 'push' | undefined) => {
-=======
 export const applyLibSQLDiffs = async (
 	sn: SqliteSchema,
 	action?: 'push' | undefined,
 	casing?: CasingType | undefined,
 ) => {
->>>>>>> cb4af54c
 	const dryRun = {
 		version: '6',
 		dialect: 'sqlite',
@@ -1508,13 +1457,9 @@
 
 	const tables = Object.values(sn).filter((it) => is(it, SQLiteTable)) as SQLiteTable[];
 
-<<<<<<< HEAD
 	const views = Object.values(sn).filter((it) => is(it, SQLiteView)) as SQLiteView[];
 
-	const serialized1 = generateSqliteSnapshot(tables, views);
-=======
-	const serialized1 = generateSqliteSnapshot(tables, casing);
->>>>>>> cb4af54c
+	const serialized1 = generateSqliteSnapshot(tables, views, casing);
 
 	const { version: v1, dialect: d1, ...rest1 } = serialized1;
 
@@ -1555,15 +1500,10 @@
 
 	const rightTables = Object.values(right).filter((it) => is(it, SQLiteTable)) as SQLiteTable[];
 
-<<<<<<< HEAD
 	const rightViews = Object.values(right).filter((it) => is(it, SQLiteView)) as SQLiteView[];
 
-	const serialized1 = generateSqliteSnapshot(leftTables, leftViews);
-	const serialized2 = generateSqliteSnapshot(rightTables, rightViews);
-=======
-	const serialized1 = generateSqliteSnapshot(leftTables, casing);
-	const serialized2 = generateSqliteSnapshot(rightTables, casing);
->>>>>>> cb4af54c
+	const serialized1 = generateSqliteSnapshot(leftTables, leftViews, casing);
+	const serialized2 = generateSqliteSnapshot(rightTables, rightViews, casing);
 
 	const { version: v1, dialect: d1, ...rest1 } = serialized1;
 	const { version: v2, dialect: d2, ...rest2 } = serialized2;
@@ -1627,15 +1567,10 @@
 
 	const rightTables = Object.values(right).filter((it) => is(it, SQLiteTable)) as SQLiteTable[];
 
-<<<<<<< HEAD
 	const rightViews = Object.values(right).filter((it) => is(it, SQLiteView)) as SQLiteView[];
 
-	const serialized1 = generateSqliteSnapshot(leftTables, leftViews);
-	const serialized2 = generateSqliteSnapshot(rightTables, rightViews);
-=======
-	const serialized1 = generateSqliteSnapshot(leftTables, casing);
-	const serialized2 = generateSqliteSnapshot(rightTables, casing);
->>>>>>> cb4af54c
+	const serialized1 = generateSqliteSnapshot(leftTables, leftViews, casing);
+	const serialized2 = generateSqliteSnapshot(rightTables, rightViews, casing);
 
 	const { version: v1, dialect: d1, ...rest1 } = serialized1;
 	const { version: v2, dialect: d2, ...rest2 } = serialized2;
@@ -1739,12 +1674,9 @@
 		response.enums,
 		response.schemas,
 		response.sequences,
-<<<<<<< HEAD
 		response.views,
 		response.matViews,
-=======
 		casing,
->>>>>>> cb4af54c
 	);
 
 	const { version: v2, dialect: d2, ...rest2 } = afterFileImports;
@@ -1760,44 +1692,7 @@
 	const sn2AfterIm = squashPgScheme(sch2);
 	const validatedCurAfterImport = pgSchema.parse(sch2);
 
-<<<<<<< HEAD
 	const { sqlStatements: afterFileSqlStatements, statements: afterFileStatements } = await applyPgSnapshotsDiff(
-=======
-	const leftTables = Object.values(initSchema).filter((it) => is(it, PgTable)) as PgTable[];
-
-	const leftSchemas = Object.values(initSchema).filter((it) => is(it, PgSchema)) as PgSchema[];
-
-	const leftEnums = Object.values(initSchema).filter((it) => isPgEnum(it)) as PgEnum<any>[];
-
-	const leftSequences = Object.values(initSchema).filter((it) => isPgSequence(it)) as PgSequence[];
-
-	const initSnapshot = generatePgSnapshot(
-		leftTables,
-		leftEnums,
-		leftSchemas,
-		leftSequences,
-		casing,
-	);
-
-	const { version: initV, dialect: initD, ...initRest } = initSnapshot;
-
-	const initSch = {
-		version: '7',
-		dialect: 'postgresql',
-		id: '0',
-		prevId: '0',
-		...initRest,
-	} as const;
-
-	const initSn = squashPgScheme(initSch);
-	const validatedCur = pgSchema.parse(initSch);
-
-	const {
-		sqlStatements: afterFileSqlStatements,
-		statements: afterFileStatements,
-	} = await applyPgSnapshotsDiff(
-		sn2AfterIm,
->>>>>>> cb4af54c
 		initSn,
 		sn2AfterIm,
 		testSchemasResolver(new Set()),
@@ -1861,11 +1756,7 @@
 
 	const response = await prepareFromMySqlImports([`tests/introspect/mysql/${testName}.ts`]);
 
-<<<<<<< HEAD
-	const afterFileImports = generateMySqlSnapshot(response.tables, response.views);
-=======
-	const afterFileImports = generateMySqlSnapshot(response.tables, casing);
->>>>>>> cb4af54c
+	const afterFileImports = generateMySqlSnapshot(response.tables, response.views, casing);
 
 	const { version: v2, dialect: d2, ...rest2 } = afterFileImports;
 
@@ -1880,31 +1771,7 @@
 	const sn2AfterIm = squashMysqlScheme(sch2);
 	const validatedCurAfterImport = mysqlSchema.parse(sch2);
 
-<<<<<<< HEAD
 	const { sqlStatements: afterFileSqlStatements, statements: afterFileStatements } = await applyMysqlSnapshotsDiff(
-=======
-	const leftTables = Object.values(initSchema).filter((it) => is(it, MySqlTable)) as MySqlTable[];
-
-	const initSnapshot = generateMySqlSnapshot(leftTables, casing);
-
-	const { version: initV, dialect: initD, ...initRest } = initSnapshot;
-
-	const initSch = {
-		version: '5',
-		dialect: 'mysql',
-		id: '0',
-		prevId: '0',
-		...initRest,
-	} as const;
-
-	const initSn = squashMysqlScheme(initSch);
-	const validatedCur = mysqlSchema.parse(initSch);
-
-	const {
-		sqlStatements: afterFileSqlStatements,
-		statements: afterFileStatements,
-	} = await applyMysqlSnapshotsDiff(
->>>>>>> cb4af54c
 		sn2AfterIm,
 		initSn,
 		testTablesResolver(new Set()),
@@ -1922,16 +1789,12 @@
 	};
 };
 
-<<<<<<< HEAD
-export const introspectSQLiteToFile = async (client: Database, initSchema: SqliteSchema, testName: string) => {
-=======
 export const introspectSQLiteToFile = async (
 	client: Database,
 	initSchema: SqliteSchema,
 	testName: string,
 	casing?: CasingType | undefined,
 ) => {
->>>>>>> cb4af54c
 	// put in db
 	const { sqlStatements } = await applySqliteDiffs(initSchema);
 	for (const st of sqlStatements) {
@@ -1971,11 +1834,7 @@
 
 	const response = await prepareFromSqliteImports([`tests/introspect/sqlite/${testName}.ts`]);
 
-<<<<<<< HEAD
-	const afterFileImports = generateSqliteSnapshot(response.tables, response.views);
-=======
-	const afterFileImports = generateSqliteSnapshot(response.tables, casing);
->>>>>>> cb4af54c
+	const afterFileImports = generateSqliteSnapshot(response.tables, response.views, casing);
 
 	const { version: v2, dialect: d2, ...rest2 } = afterFileImports;
 
@@ -2000,7 +1859,6 @@
 		validatedCur,
 	);
 
-<<<<<<< HEAD
 	fs.rmSync(`tests/introspect/sqlite/${testName}.ts`);
 
 	return {
@@ -2009,7 +1867,12 @@
 	};
 };
 
-export const introspectLibSQLToFile = async (client: Client, initSchema: SqliteSchema, testName: string) => {
+export const introspectLibSQLToFile = async (
+	client: Client,
+	initSchema: SqliteSchema,
+	testName: string,
+	casing?: CasingType | undefined,
+) => {
 	// put in db
 	const { sqlStatements } = await applyLibSQLDiffs(initSchema);
 	for (const st of sqlStatements) {
@@ -2028,9 +1891,6 @@
 		},
 		undefined,
 	);
-=======
-	const initSnapshot = generateSqliteSnapshot(leftTables, casing);
->>>>>>> cb4af54c
 
 	const { version: initV, dialect: initD, ...initRest } = introspectedSchema;
 
@@ -2052,7 +1912,7 @@
 
 	const response = await prepareFromSqliteImports([`tests/introspect/libsql/${testName}.ts`]);
 
-	const afterFileImports = generateSqliteSnapshot(response.tables, response.views);
+	const afterFileImports = generateSqliteSnapshot(response.tables, response.views, casing);
 
 	const { version: v2, dialect: d2, ...rest2 } = afterFileImports;
 
