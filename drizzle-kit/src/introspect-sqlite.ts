--- conflicted
+++ resolved
@@ -2,11 +2,8 @@
 import { toCamelCase } from 'drizzle-orm/casing';
 import './@types/utils';
 import type { Casing } from './cli/validations/common';
-<<<<<<< HEAD
+import { assertUnreachable } from './global';
 import { CheckConstraint } from './serializer/mysqlSchema';
-=======
-import { assertUnreachable } from './global';
->>>>>>> 858435e6
 import type {
 	Column,
 	ForeignKey,
