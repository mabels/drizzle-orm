--- conflicted
+++ resolved
@@ -99,12 +99,9 @@
 	enums: PgEnum<any>[],
 	schemas: PgSchema[],
 	sequences: PgSequence[],
-<<<<<<< HEAD
 	views: PgView[],
 	matViews: PgMaterializedView[],
-=======
 	casing: CasingType | undefined,
->>>>>>> cb4af54c
 	schemaFilter?: string[],
 ): PgSchemaInternal => {
 	const dialect = new PgDialect({ casing });
@@ -185,18 +182,6 @@
 				if (typeof existingUnique !== 'undefined') {
 					console.log(
 						`\n${
-<<<<<<< HEAD
-							withStyle.errorWarning(
-								`We\'ve found duplicated unique constraint names in ${chalk.underline.blue(tableName)} table. 
-          The unique constraint ${chalk.underline.blue(column.uniqueName)} on the ${
-									chalk.underline.blue(
-										column.name,
-									)
-								} column is confilcting with a unique constraint name already defined for ${
-									chalk.underline.blue(existingUnique.columns.join(','))
-								} columns\n`,
-							)
-=======
 							withStyle.errorWarning(`We\'ve found duplicated unique constraint names in ${
 								chalk.underline.blue(
 									tableName,
@@ -210,12 +195,11 @@
 								chalk.underline.blue(
 									name,
 								)
-							} column is confilcting with a unique constraint name already defined for ${
+							} column is conflicting with a unique constraint name already defined for ${
 								chalk.underline.blue(
 									existingUnique.columns.join(','),
 								)
 							} columns\n`)
->>>>>>> cb4af54c
 						}`,
 					);
 					process.exit(1);
@@ -367,14 +351,6 @@
 					}
 				}
 				it = it as IndexedColumn;
-<<<<<<< HEAD
-				if (!is(it, SQL) && it.type! === 'PgVector' && typeof it.indexConfig!.opClass === 'undefined') {
-					console.log(
-						`\n${
-							withStyle.errorWarning(
-								`You are specifying an index on the ${chalk.blueBright(it.name)} column inside the ${
-									chalk.blueBright(tableName)
-=======
 				const name = getColumnCasing(it as IndexedColumn, casing);
 				if (
 					!is(it, SQL)
@@ -392,7 +368,6 @@
 									chalk.blueBright(
 										tableName,
 									)
->>>>>>> cb4af54c
 								} table with the ${
 									chalk.blueBright(
 										'vector',
@@ -416,32 +391,7 @@
 				indexColumnNames.push(name);
 			});
 
-<<<<<<< HEAD
 			const name = value.config.name ? value.config.name : indexName(tableName, indexColumnNames);
-
-			let indexColumns: IndexColumnType[] = columns.map((it): IndexColumnType => {
-				if (is(it, SQL)) {
-					return {
-						expression: dialect.sqlToQuery(it, 'indexes').sql,
-						asc: true,
-						isExpression: true,
-						nulls: 'last',
-					};
-				} else {
-					it = it as IndexedColumn;
-					return {
-						expression: it.name!,
-						isExpression: false,
-						asc: it.indexConfig?.order === 'asc',
-						nulls: it.indexConfig?.nulls ? it.indexConfig?.nulls : it.indexConfig?.order === 'desc' ? 'first' : 'last',
-						opclass: it.indexConfig?.opClass,
-					};
-				}
-			});
-=======
-			const name = value.config.name
-				? value.config.name
-				: indexName(tableName, indexColumnNames);
 
 			let indexColumns: IndexColumnType[] = columns.map(
 				(it): IndexColumnType => {
@@ -468,7 +418,6 @@
 					}
 				},
 			);
->>>>>>> cb4af54c
 
 			// check for index names duplicates
 			if (typeof indexesInSchema[schema ?? 'public'] !== 'undefined') {
@@ -667,7 +616,7 @@
 
 				if (column.default !== undefined) {
 					if (is(column.default, SQL)) {
-						columnToSet.default = sqlToStr(column.default);
+						columnToSet.default = sqlToStr(column.default, casing);
 					} else {
 						if (typeof column.default === 'string') {
 							columnToSet.default = `'${column.default}'`;
@@ -1117,7 +1066,6 @@
 							}
 						}
 
-<<<<<<< HEAD
 						columnTypeMapped = columnTypeMapped
 							.replace('character varying', 'varchar')
 							.replace(' without time zone', '')
@@ -1130,7 +1078,8 @@
 							name: columnName,
 							type:
 								// filter vectors, but in future we should filter any extension that was installed by user
-								columnAdditionalDT === 'USER-DEFINED' && !['vector', 'geometry'].includes(enumType)
+								columnAdditionalDT === 'USER-DEFINED'
+									&& !['vector', 'geometry'].includes(enumType)
 									? enumType
 									: columnTypeMapped,
 							typeSchema: enumsToReturn[`${typeSchema}.${enumType}`] !== undefined
@@ -1139,7 +1088,9 @@
 							primaryKey: primaryKey.length === 1 && cprimaryKey.length < 2,
 							// default: isSerial ? undefined : defaultValue,
 							notNull: columnResponse.is_nullable === 'NO',
-							generated: isGenerated ? { as: generationExpression, type: 'stored' } : undefined,
+							generated: isGenerated
+								? { as: generationExpression, type: 'stored' }
+								: undefined,
 							identity: isIdentity
 								? {
 									type: identityGeneration,
@@ -1159,7 +1110,7 @@
 								: undefined,
 						};
 
-						if (identityName) {
+						if (identityName && typeof identityName === 'string') {
 							// remove "" from sequence name
 							delete sequencesToReturn[
 								`${tableSchema}.${
@@ -1168,17 +1119,6 @@
 							];
 							delete sequencesToReturn[identityName];
 						}
-=======
-					if (identityName && typeof identityName === 'string') {
-						// remove "" from sequence name
-						delete sequencesToReturn[
-							`${tableSchema}.${
-								identityName.startsWith('"') && identityName.endsWith('"') ? identityName.slice(1, -1) : identityName
-							}`
-						];
-						delete sequencesToReturn[identityName];
-					}
->>>>>>> cb4af54c
 
 						if (!isSerial && typeof defaultValue !== 'undefined') {
 							columnToReturn[columnName].default = defaultValue;
