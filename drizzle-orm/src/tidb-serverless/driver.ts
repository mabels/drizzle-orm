<<<<<<< HEAD
import { type Config, connect, Connection } from '@tidbcloud/serverless';
=======
import { type Config, connect, type Connection } from '@tidbcloud/serverless';
>>>>>>> 526996bd
import { entityKind } from '~/entity.ts';
import type { Logger } from '~/logger.ts';
import { DefaultLogger } from '~/logger.ts';
import { MySqlDatabase } from '~/mysql-core/db.ts';
import { MySqlDialect } from '~/mysql-core/dialect.ts';
import {
	createTableRelationsHelpers,
	extractTablesRelationalConfig,
	type RelationalSchemaConfig,
	type TablesRelationalConfig,
} from '~/relations.ts';
<<<<<<< HEAD
import type { DrizzleConfig, IfNotImported, ImportTypeError } from '~/utils.ts';
=======
import { type DrizzleConfig, type IfNotImported, type ImportTypeError, isConfig } from '~/utils.ts';
>>>>>>> 526996bd
import type { TiDBServerlessPreparedQueryHKT, TiDBServerlessQueryResultHKT } from './session.ts';
import { TiDBServerlessSession } from './session.ts';

export interface TiDBServerlessSDriverOptions {
	logger?: Logger;
}

export class TiDBServerlessDatabase<
	TSchema extends Record<string, unknown> = Record<string, never>,
> extends MySqlDatabase<TiDBServerlessQueryResultHKT, TiDBServerlessPreparedQueryHKT, TSchema> {
	static override readonly [entityKind]: string = 'TiDBServerlessDatabase';
}

function construct<TSchema extends Record<string, unknown> = Record<string, never>>(
	client: Connection,
	config: DrizzleConfig<TSchema> = {},
): TiDBServerlessDatabase<TSchema> & {
	$client: Connection;
} {
	const dialect = new MySqlDialect({ casing: config.casing });
	let logger;
	if (config.logger === true) {
		logger = new DefaultLogger();
	} else if (config.logger !== false) {
		logger = config.logger;
	}

	let schema: RelationalSchemaConfig<TablesRelationalConfig> | undefined;
	if (config.schema) {
		const tablesConfig = extractTablesRelationalConfig(
			config.schema,
			createTableRelationsHelpers,
		);
		schema = {
			fullSchema: config.schema,
			schema: tablesConfig.tables,
			tableNamesMap: tablesConfig.tableNamesMap,
		};
	}

	const session = new TiDBServerlessSession(client, dialect, undefined, schema, { logger });
	const db = new TiDBServerlessDatabase(dialect, session, schema as any, 'default') as TiDBServerlessDatabase<TSchema>;
	(<any> db).$client = client;

	return db as any;
}

export function drizzle<
	TSchema extends Record<string, unknown> = Record<string, never>,
	TClient extends Connection = Connection,
>(
	...params: IfNotImported<
		Config,
		[ImportTypeError<'@tidbcloud/serverless'>],
		[
			TClient | string,
		] | [
			TClient | string,
			DrizzleConfig<TSchema>,
		] | [
			& ({
				connection: string | Config;
			} | {
				client: TClient;
			})
			& DrizzleConfig<TSchema>,
		]
	>
): TiDBServerlessDatabase<TSchema> & {
	$client: TClient;
} {
<<<<<<< HEAD
	// eslint-disable-next-line no-instanceof/no-instanceof
	if (params[0] instanceof Connection) {
		return construct(params[0] as TClient, params[1] as DrizzleConfig<TSchema> | undefined) as any;
	}

=======
>>>>>>> 526996bd
	if (typeof params[0] === 'string') {
		const instance = connect({
			url: params[0],
		});

		return construct(instance, params[1]) as any;
	}

<<<<<<< HEAD
	const { connection, client, ...drizzleConfig } = params[0] as
		& { connection?: Config | string; client?: TClient }
		& DrizzleConfig<TSchema>;

	if (client) return construct(client, drizzleConfig) as any;

	const instance = typeof connection === 'string'
		? connect({
			url: connection,
		})
		: connect(connection!);

	return construct(instance, drizzleConfig) as any;
=======
	if (isConfig(params[0])) {
		const { connection, client, ...drizzleConfig } = params[0] as
			& { connection?: Config | string; client?: TClient }
			& DrizzleConfig<TSchema>;

		if (client) return construct(client, drizzleConfig) as any;

		const instance = typeof connection === 'string'
			? connect({
				url: connection,
			})
			: connect(connection!);

		return construct(instance, drizzleConfig) as any;
	}

	return construct(params[0] as TClient, params[1] as DrizzleConfig<TSchema> | undefined) as any;
>>>>>>> 526996bd
}

export namespace drizzle {
	export function mock<TSchema extends Record<string, unknown> = Record<string, never>>(
		config?: DrizzleConfig<TSchema>,
	): TiDBServerlessDatabase<TSchema> & {
		$client: '$client is not available on drizzle.mock()';
	} {
		return construct({} as any, config) as any;
	}
}<|MERGE_RESOLUTION|>--- conflicted
+++ resolved
@@ -1,8 +1,4 @@
-<<<<<<< HEAD
-import { type Config, connect, Connection } from '@tidbcloud/serverless';
-=======
 import { type Config, connect, type Connection } from '@tidbcloud/serverless';
->>>>>>> 526996bd
 import { entityKind } from '~/entity.ts';
 import type { Logger } from '~/logger.ts';
 import { DefaultLogger } from '~/logger.ts';
@@ -14,11 +10,7 @@
 	type RelationalSchemaConfig,
 	type TablesRelationalConfig,
 } from '~/relations.ts';
-<<<<<<< HEAD
-import type { DrizzleConfig, IfNotImported, ImportTypeError } from '~/utils.ts';
-=======
 import { type DrizzleConfig, type IfNotImported, type ImportTypeError, isConfig } from '~/utils.ts';
->>>>>>> 526996bd
 import type { TiDBServerlessPreparedQueryHKT, TiDBServerlessQueryResultHKT } from './session.ts';
 import { TiDBServerlessSession } from './session.ts';
 
@@ -90,14 +82,6 @@
 ): TiDBServerlessDatabase<TSchema> & {
 	$client: TClient;
 } {
-<<<<<<< HEAD
-	// eslint-disable-next-line no-instanceof/no-instanceof
-	if (params[0] instanceof Connection) {
-		return construct(params[0] as TClient, params[1] as DrizzleConfig<TSchema> | undefined) as any;
-	}
-
-=======
->>>>>>> 526996bd
 	if (typeof params[0] === 'string') {
 		const instance = connect({
 			url: params[0],
@@ -106,21 +90,6 @@
 		return construct(instance, params[1]) as any;
 	}
 
-<<<<<<< HEAD
-	const { connection, client, ...drizzleConfig } = params[0] as
-		& { connection?: Config | string; client?: TClient }
-		& DrizzleConfig<TSchema>;
-
-	if (client) return construct(client, drizzleConfig) as any;
-
-	const instance = typeof connection === 'string'
-		? connect({
-			url: connection,
-		})
-		: connect(connection!);
-
-	return construct(instance, drizzleConfig) as any;
-=======
 	if (isConfig(params[0])) {
 		const { connection, client, ...drizzleConfig } = params[0] as
 			& { connection?: Config | string; client?: TClient }
@@ -138,7 +107,6 @@
 	}
 
 	return construct(params[0] as TClient, params[1] as DrizzleConfig<TSchema> | undefined) as any;
->>>>>>> 526996bd
 }
 
 export namespace drizzle {
