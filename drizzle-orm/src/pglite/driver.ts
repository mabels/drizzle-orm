--- conflicted
+++ resolved
@@ -10,11 +10,7 @@
 	type RelationalSchemaConfig,
 	type TablesRelationalConfig,
 } from '~/relations.ts';
-<<<<<<< HEAD
-import type { DrizzleConfig, IfNotImported, ImportTypeError } from '~/utils.ts';
-=======
 import { type DrizzleConfig, type IfNotImported, type ImportTypeError, isConfig } from '~/utils.ts';
->>>>>>> 526996bd
 import type { PgliteClient, PgliteQueryResultHKT } from './session.ts';
 import { PgliteSession } from './session.ts';
 
@@ -109,21 +105,12 @@
 ): PgliteDatabase<TSchema> & {
 	$client: TClient;
 } {
-<<<<<<< HEAD
-	// eslint-disable-next-line no-instanceof/no-instanceof
-	if (params[0] instanceof PGlite) {
-		return construct(params[0] as TClient, params[1] as DrizzleConfig<TSchema> | undefined) as any;
-	}
-
-	if (typeof params[0] === 'object') {
-=======
 	if (params[0] === undefined || typeof params[0] === 'string') {
 		const instance = new PGlite(params[0]);
 		return construct(instance, params[1]) as any;
 	}
 
 	if (isConfig(params[0])) {
->>>>>>> 526996bd
 		const { connection, client, ...drizzleConfig } = params[0] as {
 			connection?: PGliteOptions & { dataDir: string };
 			client?: TClient;
@@ -144,12 +131,7 @@
 		return construct(instance, drizzleConfig) as any;
 	}
 
-<<<<<<< HEAD
-	const instance = new PGlite(params[0]);
-	return construct(instance, params[1]) as any;
-=======
 	return construct(params[0] as TClient, params[1] as DrizzleConfig<TSchema> | undefined) as any;
->>>>>>> 526996bd
 }
 
 export namespace drizzle {
