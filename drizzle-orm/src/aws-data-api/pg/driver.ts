<<<<<<< HEAD
import { entityKind, is } from '~/entity.ts';
=======
import { entityKind } from '~/entity.ts';
import type { SQLWrapper } from '~/index.ts';
>>>>>>> 2c9b73b8
import type { Logger } from '~/logger.ts';
import { DefaultLogger } from '~/logger.ts';
import { PgDatabase } from '~/pg-core/db.ts';
import { PgDialect } from '~/pg-core/dialect.ts';
import type { PgRaw } from '~/pg-core/query-builders/raw.ts';
import {
	createTableRelationsHelpers,
	extractTablesRelationalConfig,
	type RelationalSchemaConfig,
	type TablesRelationalConfig,
} from '~/relations.ts';
<<<<<<< HEAD
import type { DrizzleConfig, UpdateSet } from '~/utils.ts';
import type { AwsDataApiClient, AwsDataApiPgQueryResultHKT } from './session.ts';
=======
import type { DrizzleConfig } from '~/utils.ts';
import type { AwsDataApiClient, AwsDataApiPgQueryResult, AwsDataApiPgQueryResultHKT } from './session.ts';
>>>>>>> 2c9b73b8
import { AwsDataApiSession } from './session.ts';
import { PgArray, PgColumn, PgInsertConfig, PgTable, TableConfig } from '~/pg-core/index.ts';
import { Param, SQL, Table, sql } from '~/index.ts';

export interface PgDriverOptions {
	logger?: Logger;
	database: string;
	resourceArn: string;
	secretArn: string;
}

export interface DrizzleAwsDataApiPgConfig<
	TSchema extends Record<string, unknown> = Record<string, never>,
> extends DrizzleConfig<TSchema> {
	database: string;
	resourceArn: string;
	secretArn: string;
}

export class AwsDataApiPgDatabase<
	TSchema extends Record<string, unknown> = Record<string, never>,
> extends PgDatabase<AwsDataApiPgQueryResultHKT, TSchema> {
	static readonly [entityKind]: string = 'AwsDataApiPgDatabase';

	override execute<
		TRow extends Record<string, unknown> = Record<string, unknown>,
	>(query: SQLWrapper): PgRaw<AwsDataApiPgQueryResult<TRow>> {
		return super.execute(query);
	}
}

export class AwsPgDialect extends PgDialect {
	static readonly [entityKind]: string = 'AwsPgDialect';

	override escapeParam(num: number): string {
		return `:${num + 1}`;
	}

	override buildInsertQuery({ table, values, onConflict, returning }: PgInsertConfig<PgTable<TableConfig>>): SQL<unknown> {
		const columns: Record<string, PgColumn> = table[Table.Symbol.Columns];
		const colEntries: [string, PgColumn][] = Object.entries(columns);
		for (let value of values) {
			for (const [fieldName, col] of colEntries) {
				const colValue = value[fieldName];
				if (is(colValue, Param) && colValue.value !== undefined && is(colValue.encoder, PgArray) &&  Array.isArray(colValue.value)) {
					value[fieldName] = sql`cast(${col.mapToDriverValue(colValue.value)} as ${sql.raw(colValue.encoder.getSQLType())})`
				}
			}
		}

		return super.buildInsertQuery({table, values, onConflict, returning})
	}

	override buildUpdateSet(table: PgTable<TableConfig>, set: UpdateSet): SQL<unknown> {
		const columns: Record<string, PgColumn> = table[Table.Symbol.Columns];
		
		Object.entries(set)
			.forEach(([colName, colValue]) => {
				const currentColumn = columns[colName];
				if (currentColumn && is(colValue, Param) && colValue.value !== undefined && is(colValue.encoder, PgArray) &&  Array.isArray(colValue.value)) {
					set[colName] = sql`cast(${currentColumn?.mapToDriverValue(colValue.value)} as ${sql.raw(colValue.encoder.getSQLType())})`
				}
			})
		return super.buildUpdateSet(table, set)
	}
}

export function drizzle<TSchema extends Record<string, unknown> = Record<string, never>>(
	client: AwsDataApiClient,
	config: DrizzleAwsDataApiPgConfig<TSchema>,
): AwsDataApiPgDatabase<TSchema> {
	const dialect = new AwsPgDialect();
	let logger;
	if (config.logger === true) {
		logger = new DefaultLogger();
	} else if (config.logger !== false) {
		logger = config.logger;
	}

	let schema: RelationalSchemaConfig<TablesRelationalConfig> | undefined;
	if (config.schema) {
		const tablesConfig = extractTablesRelationalConfig(
			config.schema,
			createTableRelationsHelpers,
		);
		schema = {
			fullSchema: config.schema,
			schema: tablesConfig.tables,
			tableNamesMap: tablesConfig.tableNamesMap,
		};
	}

	const session = new AwsDataApiSession(client, dialect, schema, { ...config, logger }, undefined);
	return new PgDatabase(dialect, session, schema) as AwsDataApiPgDatabase<TSchema>;
}<|MERGE_RESOLUTION|>--- conflicted
+++ resolved
@@ -1,13 +1,11 @@
-<<<<<<< HEAD
 import { entityKind, is } from '~/entity.ts';
-=======
-import { entityKind } from '~/entity.ts';
 import type { SQLWrapper } from '~/index.ts';
->>>>>>> 2c9b73b8
+import { Param, SQL, sql, Table } from '~/index.ts';
 import type { Logger } from '~/logger.ts';
 import { DefaultLogger } from '~/logger.ts';
 import { PgDatabase } from '~/pg-core/db.ts';
 import { PgDialect } from '~/pg-core/dialect.ts';
+import { PgArray, PgColumn, PgInsertConfig, PgTable, TableConfig } from '~/pg-core/index.ts';
 import type { PgRaw } from '~/pg-core/query-builders/raw.ts';
 import {
 	createTableRelationsHelpers,
@@ -15,16 +13,9 @@
 	type RelationalSchemaConfig,
 	type TablesRelationalConfig,
 } from '~/relations.ts';
-<<<<<<< HEAD
 import type { DrizzleConfig, UpdateSet } from '~/utils.ts';
-import type { AwsDataApiClient, AwsDataApiPgQueryResultHKT } from './session.ts';
-=======
-import type { DrizzleConfig } from '~/utils.ts';
 import type { AwsDataApiClient, AwsDataApiPgQueryResult, AwsDataApiPgQueryResultHKT } from './session.ts';
->>>>>>> 2c9b73b8
 import { AwsDataApiSession } from './session.ts';
-import { PgArray, PgColumn, PgInsertConfig, PgTable, TableConfig } from '~/pg-core/index.ts';
-import { Param, SQL, Table, sql } from '~/index.ts';
 
 export interface PgDriverOptions {
 	logger?: Logger;
@@ -60,32 +51,44 @@
 		return `:${num + 1}`;
 	}
 
-	override buildInsertQuery({ table, values, onConflict, returning }: PgInsertConfig<PgTable<TableConfig>>): SQL<unknown> {
+	override buildInsertQuery(
+		{ table, values, onConflict, returning }: PgInsertConfig<PgTable<TableConfig>>,
+	): SQL<unknown> {
 		const columns: Record<string, PgColumn> = table[Table.Symbol.Columns];
 		const colEntries: [string, PgColumn][] = Object.entries(columns);
 		for (let value of values) {
 			for (const [fieldName, col] of colEntries) {
 				const colValue = value[fieldName];
-				if (is(colValue, Param) && colValue.value !== undefined && is(colValue.encoder, PgArray) &&  Array.isArray(colValue.value)) {
-					value[fieldName] = sql`cast(${col.mapToDriverValue(colValue.value)} as ${sql.raw(colValue.encoder.getSQLType())})`
+				if (
+					is(colValue, Param) && colValue.value !== undefined && is(colValue.encoder, PgArray)
+					&& Array.isArray(colValue.value)
+				) {
+					value[fieldName] = sql`cast(${col.mapToDriverValue(colValue.value)} as ${
+						sql.raw(colValue.encoder.getSQLType())
+					})`;
 				}
 			}
 		}
 
-		return super.buildInsertQuery({table, values, onConflict, returning})
+		return super.buildInsertQuery({ table, values, onConflict, returning });
 	}
 
 	override buildUpdateSet(table: PgTable<TableConfig>, set: UpdateSet): SQL<unknown> {
 		const columns: Record<string, PgColumn> = table[Table.Symbol.Columns];
-		
+
 		Object.entries(set)
 			.forEach(([colName, colValue]) => {
 				const currentColumn = columns[colName];
-				if (currentColumn && is(colValue, Param) && colValue.value !== undefined && is(colValue.encoder, PgArray) &&  Array.isArray(colValue.value)) {
-					set[colName] = sql`cast(${currentColumn?.mapToDriverValue(colValue.value)} as ${sql.raw(colValue.encoder.getSQLType())})`
+				if (
+					currentColumn && is(colValue, Param) && colValue.value !== undefined && is(colValue.encoder, PgArray)
+					&& Array.isArray(colValue.value)
+				) {
+					set[colName] = sql`cast(${currentColumn?.mapToDriverValue(colValue.value)} as ${
+						sql.raw(colValue.encoder.getSQLType())
+					})`;
 				}
-			})
-		return super.buildUpdateSet(table, set)
+			});
+		return super.buildUpdateSet(table, set);
 	}
 }
 
