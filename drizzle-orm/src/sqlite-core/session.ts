<<<<<<< HEAD
import { entityKind } from '~/entity';
import { DrizzleError, TransactionRollbackError } from '~/errors';
import { type TablesRelationalConfig } from '~/relations';
import type { Query, SQL } from '~/sql';
import type { SQLiteAsyncDialect, SQLiteSyncDialect } from '~/sqlite-core/dialect';
import { QueryPromise } from '..';
import { BaseSQLiteDatabase } from './db';
import type { SelectedFieldsOrdered } from './query-builders/select.types';
import { type SQLiteRaw } from './query-builders/raw';
=======
import { entityKind } from '~/entity.ts';
import { DrizzleError, TransactionRollbackError } from '~/errors.ts';
import { type TablesRelationalConfig } from '~/relations.ts';
import type { Query, SQL } from '~/sql/index.ts';
import type { SQLiteAsyncDialect, SQLiteSyncDialect } from '~/sqlite-core/dialect.ts';
import { QueryPromise } from '../index.ts';
import { BaseSQLiteDatabase } from './db.ts';
import type { SelectedFieldsOrdered } from './query-builders/select.types.ts';
>>>>>>> 455d10e3

export interface PreparedQueryConfig {
	type: 'sync' | 'async';
	run: unknown;
	all: unknown;
	get: unknown;
	values: unknown;
	execute: unknown;
}

export class ExecuteResultSync<T> extends QueryPromise<T> {
	static readonly [entityKind]: string = 'ExecuteResultSync';

	constructor(private resultCb: () => T) {
		super();
	}

	override async execute(): Promise<T> {
		return this.resultCb();
	}

	sync(): T {
		return this.resultCb();
	}
}

export type ExecuteResult<TType extends 'sync' | 'async', TResult> = TType extends 'async' ? Promise<TResult>
	: ExecuteResultSync<TResult>;

export abstract class PreparedQuery<T extends PreparedQueryConfig> {
	static readonly [entityKind]: string = 'PreparedQuery';

	/** @internal */
	joinsNotNullableMap?: Record<string, boolean>;

	constructor(
		private mode: 'sync' | 'async',
		private executeMethod: SQLiteExecuteMethod,
	) {}

	abstract run(placeholderValues?: Record<string, unknown>): Result<T['type'], T['run']>;

	abstract all(placeholderValues?: Record<string, unknown>): Result<T['type'], T['all']>;

	abstract get(placeholderValues?: Record<string, unknown>): Result<T['type'], T['get']>;

	abstract values(placeholderValues?: Record<string, unknown>): Result<T['type'], T['values']>;

	execute(placeholderValues?: Record<string, unknown>): ExecuteResult<T['type'], T['execute']> {
		if (this.mode === 'async') {
			return this[this.executeMethod](placeholderValues) as ExecuteResult<T['type'], T['execute']>;
		}
		return new ExecuteResultSync(() => this[this.executeMethod](placeholderValues));
	}
}

export interface SQLiteTransactionConfig {
	behavior?: 'deferred' | 'immediate' | 'exclusive';
}

export type SQLiteExecuteMethod = 'run' | 'all' | 'get';

export abstract class SQLiteSession<
	TResultKind extends 'sync' | 'async',
	TRunResult,
	TFullSchema extends Record<string, unknown>,
	TSchema extends TablesRelationalConfig,
> {
	static readonly [entityKind]: string = 'SQLiteSession';

	constructor(
		/** @internal */
		readonly dialect: { sync: SQLiteSyncDialect; async: SQLiteAsyncDialect }[TResultKind],
	) {}

	abstract prepareQuery(
		query: Query,
		fields: SelectedFieldsOrdered | undefined,
		executeMethod: SQLiteExecuteMethod,
		customResultMapper?: (rows: unknown[][], mapColumnValue?: (value: unknown) => unknown) => unknown,
	): PreparedQuery<PreparedQueryConfig & { type: TResultKind }>;

	prepareOneTimeQuery(
		query: Query,
		fields: SelectedFieldsOrdered | undefined,
		executeMethod: SQLiteExecuteMethod,
	): PreparedQuery<PreparedQueryConfig & { type: TResultKind }> {
		return this.prepareQuery(query, fields, executeMethod);
	}

	abstract transaction<T>(
		transaction: (tx: SQLiteTransaction<TResultKind, TRunResult, TFullSchema, TSchema>) => Result<TResultKind, T>,
		config?: SQLiteTransactionConfig,
	): Result<TResultKind, T>;

	run(query: SQL): Result<TResultKind, TRunResult> {
		const staticQuery = this.dialect.sqlToQuery(query);
		try {
			return this.prepareOneTimeQuery(staticQuery, undefined, 'run').run();
		} catch (err) {
			throw DrizzleError.wrap(err, `Failed to run the query '${staticQuery.sql}'`);
		}
	}

	all<T = unknown>(query: SQL): Result<TResultKind, T[]> {
		return this.prepareOneTimeQuery(this.dialect.sqlToQuery(query), undefined, 'run').all();
	}

	get<T = unknown>(query: SQL): Result<TResultKind, T> {
		return this.prepareOneTimeQuery(this.dialect.sqlToQuery(query), undefined, 'run').get();
	}

	values<T extends any[] = unknown[]>(
		query: SQL,
	): Result<TResultKind, T[]> {
		return this.prepareOneTimeQuery(this.dialect.sqlToQuery(query), undefined, 'run').values();
	}
}

interface ResultHKT {
	readonly $brand: 'SQLiteResultHKT';
	readonly config: unknown;
	readonly type: unknown;
}

interface SyncResultHKT extends ResultHKT {
	readonly type: this['config'];
}

interface AsyncResultHKT extends ResultHKT {
	readonly type: Promise<this['config']>;
}

interface DBAsyncResultHKT extends ResultHKT {
	readonly type: SQLiteRaw<this['config']>;
}

export type Result<TKind extends 'sync' | 'async', TResult> =
	(('sync' extends TKind ? SyncResultHKT : AsyncResultHKT) & {
		readonly config: TResult;
	})['type'];

export type DBResult<TKind extends 'sync' | 'async', TResult> =
	(('sync' extends TKind ? SyncResultHKT : DBAsyncResultHKT) & {
		readonly config: TResult;
	})['type'];

export abstract class SQLiteTransaction<
	TResultType extends 'sync' | 'async',
	TRunResult,
	TFullSchema extends Record<string, unknown>,
	TSchema extends TablesRelationalConfig,
> extends BaseSQLiteDatabase<TResultType, TRunResult, TFullSchema, TSchema> {
	static readonly [entityKind]: string = 'SQLiteTransaction';

	constructor(
		resultType: TResultType,
		dialect: { sync: SQLiteSyncDialect; async: SQLiteAsyncDialect }[TResultType],
		session: SQLiteSession<TResultType, TRunResult, TFullSchema, TSchema>,
		protected schema: {
			fullSchema: Record<string, unknown>;
			schema: TSchema;
			tableNamesMap: Record<string, string>;
		} | undefined,
		protected readonly nestedIndex = 0,
	) {
		super(resultType, dialect, session, schema);
	}

	rollback(): never {
		throw new TransactionRollbackError();
	}
}<|MERGE_RESOLUTION|>--- conflicted
+++ resolved
@@ -1,14 +1,3 @@
-<<<<<<< HEAD
-import { entityKind } from '~/entity';
-import { DrizzleError, TransactionRollbackError } from '~/errors';
-import { type TablesRelationalConfig } from '~/relations';
-import type { Query, SQL } from '~/sql';
-import type { SQLiteAsyncDialect, SQLiteSyncDialect } from '~/sqlite-core/dialect';
-import { QueryPromise } from '..';
-import { BaseSQLiteDatabase } from './db';
-import type { SelectedFieldsOrdered } from './query-builders/select.types';
-import { type SQLiteRaw } from './query-builders/raw';
-=======
 import { entityKind } from '~/entity.ts';
 import { DrizzleError, TransactionRollbackError } from '~/errors.ts';
 import { type TablesRelationalConfig } from '~/relations.ts';
@@ -17,7 +6,7 @@
 import { QueryPromise } from '../index.ts';
 import { BaseSQLiteDatabase } from './db.ts';
 import type { SelectedFieldsOrdered } from './query-builders/select.types.ts';
->>>>>>> 455d10e3
+import type { SQLiteRaw } from './query-builders/raw.ts';
 
 export interface PreparedQueryConfig {
 	type: 'sync' | 'async';
