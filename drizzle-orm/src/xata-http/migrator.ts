import type { MigrationConfig } from '~/migrator.ts';
import { readMigrationFiles } from '~/migrator.ts';
import { sql } from '~/sql/sql.ts';
import type { XataHttpDatabase } from './driver.ts';

/**
 * This function reads migrationFolder and execute each unapplied migration and mark it as executed in database
 *
 * NOTE: The Xata HTTP driver does not support transactions. This means that if any part of a migration fails,
 * no rollback will be executed. Currently, you will need to handle unsuccessful migration yourself.
 * @param db - drizzle db instance
 * @param config - path to migration folder generated by drizzle-kit
 */
export async function migrate<TSchema extends Record<string, unknown>>(
	db: XataHttpDatabase<TSchema>,
	config: string | MigrationConfig,
) {
	const migrations = readMigrationFiles(config);
	const migrationsTable = typeof config === 'string'
		? '__drizzle_migrations'
		: config.migrationsTable ?? '__drizzle_migrations';
	const migrationsSchema = typeof config === 'string' ? 'drizzle' : config.migrationsSchema ?? 'drizzle';
	const migrationTableCreate = sql`
		CREATE TABLE IF NOT EXISTS ${sql.identifier(migrationsSchema)}.${sql.identifier(migrationsTable)} (
			id SERIAL PRIMARY KEY,
			hash text NOT NULL,
			created_at bigint
		)
	`;
	await db.session.execute(sql`CREATE SCHEMA IF NOT EXISTS ${sql.identifier(migrationsSchema)}`);
	await db.session.execute(migrationTableCreate);

	const dbMigrations = await db.session.all<{
		id: number;
		hash: string;
		created_at: string;
	}>(
		sql`select id, hash, created_at from ${sql.identifier(migrationsSchema)}.${
			sql.identifier(migrationsTable)
		} order by created_at desc limit 1`,
	);

<<<<<<< HEAD
	const lastDbMigration = dbMigrations[0];
	const rowsToInsert: SQL[] = [];
	for await (const migration of migrations) {
		if (!lastDbMigration || Number(lastDbMigration.created_at) < migration.folderMillis) {
			for (const stmt of migration.sql) {
				await db.session.execute(sql.raw(stmt));
			}

			rowsToInsert.push(
				sql`insert into ${sql.identifier(migrationsSchema)}.${
					sql.identifier(migrationsTable)
				} ("hash", "created_at") values(${migration.hash}, ${migration.folderMillis})`,
			);
		}
	}

	for await (const rowToInsert of rowsToInsert) {
		await db.session.execute(rowToInsert);
	}
=======
  const lastDbMigration = dbMigrations[0];

  for await (const migration of migrations) {
    if (!lastDbMigration || Number(lastDbMigration.created_at) < migration.folderMillis) {
      for (const stmt of migration.sql) {
        await db.session.execute(sql.raw(stmt));
      }

      await db.session.execute(
        sql`insert into ${sql.identifier(migrationsSchema)}.${sql.identifier(migrationsTable)} ("hash", "created_at") values(${migration.hash}, ${
          migration.folderMillis
        })`
      );
    }
  }
>>>>>>> 6ce62ea2
}<|MERGE_RESOLUTION|>--- conflicted
+++ resolved
@@ -40,41 +40,19 @@
 		} order by created_at desc limit 1`,
 	);
 
-<<<<<<< HEAD
 	const lastDbMigration = dbMigrations[0];
-	const rowsToInsert: SQL[] = [];
+
 	for await (const migration of migrations) {
 		if (!lastDbMigration || Number(lastDbMigration.created_at) < migration.folderMillis) {
 			for (const stmt of migration.sql) {
 				await db.session.execute(sql.raw(stmt));
 			}
 
-			rowsToInsert.push(
+			await db.session.execute(
 				sql`insert into ${sql.identifier(migrationsSchema)}.${
 					sql.identifier(migrationsTable)
 				} ("hash", "created_at") values(${migration.hash}, ${migration.folderMillis})`,
 			);
 		}
 	}
-
-	for await (const rowToInsert of rowsToInsert) {
-		await db.session.execute(rowToInsert);
-	}
-=======
-  const lastDbMigration = dbMigrations[0];
-
-  for await (const migration of migrations) {
-    if (!lastDbMigration || Number(lastDbMigration.created_at) < migration.folderMillis) {
-      for (const stmt of migration.sql) {
-        await db.session.execute(sql.raw(stmt));
-      }
-
-      await db.session.execute(
-        sql`insert into ${sql.identifier(migrationsSchema)}.${sql.identifier(migrationsTable)} ("hash", "created_at") values(${migration.hash}, ${
-          migration.folderMillis
-        })`
-      );
-    }
-  }
->>>>>>> 6ce62ea2
 }