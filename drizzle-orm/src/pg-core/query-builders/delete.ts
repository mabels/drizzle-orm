--- conflicted
+++ resolved
@@ -12,15 +12,12 @@
 import { QueryPromise } from '~/query-promise.ts';
 import type { RunnableQuery } from '~/runnable-query.ts';
 import type { Query, SQL, SQLWrapper } from '~/sql/sql.ts';
+import type { Subquery } from '~/subquery.ts';
 import { Table } from '~/table.ts';
 import { tracer } from '~/tracing.ts';
 import { orderSelectedFields } from '~/utils.ts';
 import type { PgColumn } from '../columns/common.ts';
-<<<<<<< HEAD
-import type { Subquery } from '~/subquery.ts';
-=======
 import type { SelectedFieldsFlat, SelectedFieldsOrdered } from './select.types.ts';
->>>>>>> fed7bde8
 
 export type PgDeleteWithout<
 	T extends AnyPgDeleteBase,
