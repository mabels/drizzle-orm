--- conflicted
+++ resolved
@@ -347,17 +347,10 @@
 
 	buildInsertQuery({ table, values, onConflict, returning }: PgInsertConfig): SQL {
 		const valuesSqlList: ((SQLChunk | SQL)[] | SQL)[] = [];
-<<<<<<< HEAD
 		const columns: Record<string, PgColumn> = table[Table.Symbol.Columns];
-		const colEntries: [string, PgColumn][] = isSingleValue
-			? Object.keys(values[0]!).map((fieldName) => [fieldName, columns[fieldName]!])
-			: Object.entries(columns);
-=======
-		const columns: Record<string, AnyPgColumn> = table[Table.Symbol.Columns];
-
-		const colEntries: [string, AnyPgColumn][] = Object.entries(columns);
-
->>>>>>> cd1b6bef
+
+		const colEntries: [string, PgColumn][] = Object.entries(columns);
+
 		const insertOrder = colEntries.map(([, column]) => sql.identifier(column.name));
 
 		for (const [valueIndex, value] of values.entries()) {
@@ -370,7 +363,7 @@
 					valueList.push(colValue);
 				}
 			}
-			
+
 			valuesSqlList.push(valueList);
 			if (valueIndex < values.length - 1) {
 				valuesSqlList.push(sql`, `);
