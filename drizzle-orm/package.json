{
	"name": "drizzle-orm",
<<<<<<< HEAD
	"version": "0.38.0",
=======
	"version": "0.37.0",
>>>>>>> fc7f2806
	"description": "Drizzle ORM package for SQL databases",
	"type": "module",
	"scripts": {
		"p": "prisma generate --schema src/prisma/schema.prisma",
		"build": "pnpm p && scripts/build.ts",
		"b": "pnpm build",
		"test:types": "cd type-tests && tsc",
		"test": "vitest run",
		"pack": "(cd dist && npm pack --pack-destination ..) && rm -f package.tgz && mv *.tgz package.tgz",
		"publish": "npm publish package.tgz"
	},
	"main": "./index.cjs",
	"module": "./index.js",
	"types": "./index.d.ts",
	"sideEffects": false,
	"publishConfig": {
		"provenance": true
	},
	"repository": {
		"type": "git",
		"url": "git+https://github.com/drizzle-team/drizzle-orm.git"
	},
	"homepage": "https://orm.drizzle.team",
	"keywords": [
		"drizzle",
		"orm",
		"pg",
		"mysql",
		"singlestore",
		"postgresql",
		"postgres",
		"sqlite",
		"database",
		"sql",
		"typescript",
		"ts",
		"drizzle-orm"
	],
	"author": "Drizzle Team",
	"license": "Apache-2.0",
	"bugs": {
		"url": "https://github.com/drizzle-team/drizzle-orm/issues"
	},
	"peerDependencies": {
		"@aws-sdk/client-rds-data": ">=3",
		"@cloudflare/workers-types": ">=4",
		"@electric-sql/pglite": ">=0.2.0",
		"@libsql/client": ">=0.10.0",
		"@libsql/client-wasm": ">=0.10.0",
		"@neondatabase/serverless": ">=0.10.0",
		"@op-engineering/op-sqlite": ">=2",
		"@opentelemetry/api": "^1.4.1",
		"@planetscale/database": ">=1",
		"@prisma/client": "*",
		"@tidbcloud/serverless": "*",
		"@types/better-sqlite3": "*",
		"@types/pg": "*",
		"@types/react": ">=18",
		"@types/sql.js": "*",
		"@vercel/postgres": ">=0.8.0",
		"@xata.io/client": "*",
		"better-sqlite3": ">=7",
		"bun-types": "*",
		"expo-sqlite": ">=14.0.0",
		"knex": "*",
		"kysely": "*",
		"mysql2": ">=2",
		"pg": ">=8",
		"postgres": ">=3",
		"react": ">=18",
		"sql.js": ">=1",
		"sqlite3": ">=5"
	},
	"peerDependenciesMeta": {
		"mysql2": {
			"optional": true
		},
		"@vercel/postgres": {
			"optional": true
		},
		"@xata.io/client": {
			"optional": true
		},
		"better-sqlite3": {
			"optional": true
		},
		"@types/better-sqlite3": {
			"optional": true
		},
		"sqlite3": {
			"optional": true
		},
		"sql.js": {
			"optional": true
		},
		"@types/sql.js": {
			"optional": true
		},
		"@cloudflare/workers-types": {
			"optional": true
		},
		"pg": {
			"optional": true
		},
		"@types/pg": {
			"optional": true
		},
		"postgres": {
			"optional": true
		},
		"@neondatabase/serverless": {
			"optional": true
		},
		"bun-types": {
			"optional": true
		},
		"@aws-sdk/client-rds-data": {
			"optional": true
		},
		"@planetscale/database": {
			"optional": true
		},
		"knex": {
			"optional": true
		},
		"kysely": {
			"optional": true
		},
		"@libsql/client": {
			"optional": true
		},
		"@libsql/client-wasm": {
			"optional": true
		},
		"@opentelemetry/api": {
			"optional": true
		},
		"expo-sqlite": {
			"optional": true
		},
		"@op-engineering/op-sqlite": {
			"optional": true
		},
		"react": {
			"optional": true
		},
		"@types/react": {
			"optional": true
		},
		"@electric-sql/pglite": {
			"optional": true
		},
		"@tidbcloud/serverless": {
			"optional": true
		},
		"prisma": {
			"optional": true
		},
		"@prisma/client": {
			"optional": true
		}
	},
	"devDependencies": {
		"@aws-sdk/client-rds-data": "^3.549.0",
		"@cloudflare/workers-types": "^4.20241112.0",
		"@electric-sql/pglite": "^0.2.12",
		"@libsql/client": "^0.10.0",
		"@libsql/client-wasm": "^0.10.0",
		"@miniflare/d1": "^2.14.4",
		"@neondatabase/serverless": "^0.10.0",
		"@op-engineering/op-sqlite": "^2.0.16",
		"@opentelemetry/api": "^1.4.1",
		"@originjs/vite-plugin-commonjs": "^1.0.3",
		"@planetscale/database": "^1.16.0",
		"@prisma/client": "5.14.0",
		"@tidbcloud/serverless": "^0.1.1",
		"@types/better-sqlite3": "^7.6.4",
		"@types/node": "^20.2.5",
		"@types/pg": "^8.10.1",
		"@types/react": "^18.2.45",
		"@types/sql.js": "^1.4.4",
		"@vercel/postgres": "^0.8.0",
		"@xata.io/client": "^0.29.3",
		"better-sqlite3": "^8.4.0",
		"bun-types": "^0.6.6",
		"cpy": "^10.1.0",
		"expo-sqlite": "^14.0.0",
		"knex": "^2.4.2",
		"kysely": "^0.25.0",
		"mysql2": "^3.3.3",
		"pg": "^8.11.0",
		"postgres": "^3.3.5",
		"prisma": "5.14.0",
		"react": "^18.2.0",
		"sql.js": "^1.8.0",
		"sqlite3": "^5.1.2",
		"tslib": "^2.5.2",
		"tsx": "^3.12.7",
		"vite-tsconfig-paths": "^4.3.2",
		"vitest": "^1.6.0",
		"zod": "^3.20.2",
		"zx": "^7.2.2"
	}
}<|MERGE_RESOLUTION|>--- conflicted
+++ resolved
@@ -1,10 +1,6 @@
 {
 	"name": "drizzle-orm",
-<<<<<<< HEAD
 	"version": "0.38.0",
-=======
-	"version": "0.37.0",
->>>>>>> fc7f2806
 	"description": "Drizzle ORM package for SQL databases",
 	"type": "module",
 	"scripts": {
