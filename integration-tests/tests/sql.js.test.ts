import 'dotenv/config';

import type { TestFn } from 'ava';
import anyTest from 'ava';
import { sql, TransactionRollbackError } from 'drizzle-orm';
import { asc, eq, gt, inArray } from 'drizzle-orm/expressions';
import { Name, name, placeholder } from 'drizzle-orm/sql';
import type { SQLJsDatabase } from 'drizzle-orm/sql-js';
import { drizzle } from 'drizzle-orm/sql-js';
import { migrate } from 'drizzle-orm/sql-js/migrator';
import {
	alias,
	blob,
	integer,
	primaryKey,
	sqliteTable,
	sqliteTableCreator,
	sqliteView,
	text,
} from 'drizzle-orm/sqlite-core';
import { getViewConfig } from 'drizzle-orm/sqlite-core/utils';
import type { Equal } from 'drizzle-orm/utils';
import type { Database } from 'sql.js';
import initSqlJs from 'sql.js';
import { Expect } from './utils';

const ENABLE_LOGGING = false;

const usersTable = sqliteTable('users', {
	id: integer('id').primaryKey(),
	name: text('name').notNull(),
	verified: integer('verified', { mode: 'boolean' }).notNull().default(false),
	json: blob('json', { mode: 'json' }).$type<string[]>(),
	createdAt: integer('created_at', { mode: 'timestamp' }).notNull().default(sql`strftime('%s', 'now')`),
});

const users2Table = sqliteTable('users2', {
	id: integer('id').primaryKey(),
	name: text('name').notNull(),
	cityId: integer('city_id').references(() => citiesTable.id),
});

const citiesTable = sqliteTable('cities', {
	id: integer('id').primaryKey(),
	name: text('name').notNull(),
});

const coursesTable = sqliteTable('courses', {
	id: integer('id').primaryKey(),
	name: text('name').notNull(),
	categoryId: integer('category_id').references(() => courseCategoriesTable.id),
});

const courseCategoriesTable = sqliteTable('course_categories', {
	id: integer('id').primaryKey(),
	name: text('name').notNull(),
});

const orders = sqliteTable('orders', {
	id: integer('id').primaryKey(),
	region: text('region').notNull(),
	product: text('product').notNull(),
	amount: integer('amount').notNull(),
	quantity: integer('quantity').notNull(),
});

const usersMigratorTable = sqliteTable('users12', {
	id: integer('id').primaryKey(),
	name: text('name').notNull(),
	email: text('email').notNull(),
});

const anotherUsersMigratorTable = sqliteTable('another_users', {
	id: integer('id').primaryKey(),
	name: text('name').notNull(),
	email: text('email').notNull(),
});

const _pkExample = sqliteTable('pk_example', {
	id: integer('id').primaryKey(),
	name: text('name').notNull(),
	email: text('email').notNull(),
}, (table) => ({
	compositePk: primaryKey(table.id, table.name),
}));

interface Context {
	db: SQLJsDatabase;
	client: Database;
}

const test = anyTest as TestFn<Context>;

test.before(async (t) => {
	const ctx = t.context;

	const SQL = await initSqlJs();
	ctx.client = new SQL.Database();
	ctx.db = drizzle(ctx.client, { logger: ENABLE_LOGGING });
});

test.after.always((t) => {
	const ctx = t.context;
	ctx.client?.close();
});

test.beforeEach((t) => {
	const ctx = t.context;

	ctx.db.run(sql`drop table if exists ${usersTable}`);
	ctx.db.run(sql`drop table if exists ${users2Table}`);
	ctx.db.run(sql`drop table if exists ${citiesTable}`);
	ctx.db.run(sql`drop table if exists ${coursesTable}`);
	ctx.db.run(sql`drop table if exists ${courseCategoriesTable}`);
	ctx.db.run(sql`drop table if exists ${orders}`);

	ctx.db.run(sql`
		create table ${usersTable} (
			id integer primary key,
			name text not null,
			verified integer not null default 0,
			json blob,
			created_at integer not null default (strftime('%s', 'now'))
		)
	`);
	ctx.db.run(sql`
		create table ${users2Table} (
			id integer primary key,
			name text not null,
			city_id integer references ${citiesTable}(${name(citiesTable.id.name)})
		)
	`);
	ctx.db.run(sql`
		create table ${citiesTable} (
			id integer primary key,
			name text not null
		)
	`);
	ctx.db.run(sql`
		create table ${courseCategoriesTable} (
			id integer primary key,
			name text not null
		)
	`);
	ctx.db.run(sql`
		create table ${coursesTable} (
			id integer primary key,
			name text not null,
			category_id integer references ${courseCategoriesTable}(${name(courseCategoriesTable.id.name)})
		)
	`);
	ctx.db.run(sql`
		create table ${orders} (
			id integer primary key,
			region text not null,
			product text not null,
			amount integer not null,
			quantity integer not null
		)
	`);
});

test.serial('select all fields', (t) => {
	const { db } = t.context;

	const now = Date.now();

	db.insert(usersTable).values({ name: 'John' }).run();
	const result = db.select().from(usersTable).all();

	t.assert(result[0]!.createdAt instanceof Date);
	t.assert(Math.abs(result[0]!.createdAt.getTime() - now) < 5000);
	t.deepEqual(result, [{ id: 1, name: 'John', verified: false, json: null, createdAt: result[0]!.createdAt }]);
});

test.serial('select partial', (t) => {
	const { db } = t.context;

	db.insert(usersTable).values({ name: 'John' }).run();
	const result = db.select({ name: usersTable.name }).from(usersTable).all();

	t.deepEqual(result, [{ name: 'John' }]);
});

test.serial('select sql', (t) => {
	const { db } = t.context;

	db.insert(usersTable).values({ name: 'John' }).run();
	const users = db.select({
		name: sql`upper(${usersTable.name})`,
	}).from(usersTable).all();

	t.deepEqual(users, [{ name: 'JOHN' }]);
});

test.serial('select typed sql', (t) => {
	const { db } = t.context;

	db.insert(usersTable).values({ name: 'John' }).run();
	const users = db.select({
		name: sql<string>`upper(${usersTable.name})`,
	}).from(usersTable).all();

	t.deepEqual(users, [{ name: 'JOHN' }]);
});

test.serial('insert returning sql', (t) => {
	const { db } = t.context;

	const users = db.insert(usersTable).values({ name: 'John' }).returning({
		name: sql`upper(${usersTable.name})`,
	}).all();

	t.deepEqual(users, [{ name: 'JOHN' }]);
});

test.serial('delete returning sql', (t) => {
	const { db } = t.context;

	db.insert(usersTable).values({ name: 'John' }).run();
	const users = db.delete(usersTable).where(eq(usersTable.name, 'John')).returning({
		name: sql`upper(${usersTable.name})`,
	}).all();

	t.deepEqual(users, [{ name: 'JOHN' }]);
});

test.serial('update returning sql', (t) => {
	const { db } = t.context;

	db.insert(usersTable).values({ name: 'John' }).run();
	const users = db.update(usersTable).set({ name: 'Jane' }).where(eq(usersTable.name, 'John')).returning({
		name: sql`upper(${usersTable.name})`,
	}).all();

	t.deepEqual(users, [{ name: 'JANE' }]);
});

test.serial('insert with auto increment', (t) => {
	const { db } = t.context;

	db.insert(usersTable).values([
		{ name: 'John' },
		{ name: 'Jane' },
		{ name: 'George' },
		{ name: 'Austin' },
<<<<<<< HEAD
  ]).run();
=======
	]).run();
>>>>>>> 071f4634
	const result = db.select({ id: usersTable.id, name: usersTable.name }).from(usersTable).all();

	t.deepEqual(result, [
		{ id: 1, name: 'John' },
		{ id: 2, name: 'Jane' },
		{ id: 3, name: 'George' },
		{ id: 4, name: 'Austin' },
	]);
});

test.serial('insert with default values', (t) => {
	const { db } = t.context;

	db.insert(usersTable).values({ name: 'John' }).run();
	const result = db.select().from(usersTable).all();

	t.deepEqual(result, [{ id: 1, name: 'John', verified: false, json: null, createdAt: result[0]!.createdAt }]);
});

test.serial('insert with overridden default values', (t) => {
	const { db } = t.context;

	db.insert(usersTable).values({ name: 'John', verified: true }).run();
	const result = db.select().from(usersTable).all();

	t.deepEqual(result, [{ id: 1, name: 'John', verified: true, json: null, createdAt: result[0]!.createdAt }]);
});

test.serial('update with returning all fields', (t) => {
	const { db } = t.context;

	const now = Date.now();

	db.insert(usersTable).values({ name: 'John' }).run();
	const users = db.update(usersTable).set({ name: 'Jane' }).where(eq(usersTable.name, 'John')).returning().all();

	t.assert(users[0]!.createdAt instanceof Date);
	t.assert(Math.abs(users[0]!.createdAt.getTime() - now) < 5000);
	t.deepEqual(users, [{ id: 1, name: 'Jane', verified: false, json: null, createdAt: users[0]!.createdAt }]);
});

test.serial('update with returning partial', (t) => {
	const { db } = t.context;

	db.insert(usersTable).values({ name: 'John' }).run();
	const users = db.update(usersTable).set({ name: 'Jane' }).where(eq(usersTable.name, 'John')).returning({
		id: usersTable.id,
		name: usersTable.name,
	}).all();

	t.deepEqual(users, [{ id: 1, name: 'Jane' }]);
});

test.serial('delete with returning all fields', (t) => {
	const { db } = t.context;

	const now = Date.now();

	db.insert(usersTable).values({ name: 'John' }).run();
	const users = db.delete(usersTable).where(eq(usersTable.name, 'John')).returning().all();

	t.assert(users[0]!.createdAt instanceof Date);
	t.assert(Math.abs(users[0]!.createdAt.getTime() - now) < 5000);
	t.deepEqual(users, [{ id: 1, name: 'John', verified: false, json: null, createdAt: users[0]!.createdAt }]);
});

test.serial('delete with returning partial', (t) => {
	const { db } = t.context;

	db.insert(usersTable).values({ name: 'John' }).run();
	const users = db.delete(usersTable).where(eq(usersTable.name, 'John')).returning({
		id: usersTable.id,
		name: usersTable.name,
	}).all();

	t.deepEqual(users, [{ id: 1, name: 'John' }]);
});

test.serial('insert + select', (t) => {
	const { db } = t.context;

	db.insert(usersTable).values({ name: 'John' }).run();
	const result = db.select({ id: usersTable.id, name: usersTable.name }).from(usersTable).all();

	t.deepEqual(result, [{ id: 1, name: 'John' }]);

	db.insert(usersTable).values({ name: 'Jane' }).run();
	const result2 = db.select({ id: usersTable.id, name: usersTable.name }).from(usersTable).all();

	t.deepEqual(result2, [{ id: 1, name: 'John' }, { id: 2, name: 'Jane' }]);
});

test.serial('json insert', (t) => {
	const { db } = t.context;

	db.insert(usersTable).values({ name: 'John', json: ['foo', 'bar'] }).run();
	const result = db.select({
		id: usersTable.id,
		name: usersTable.name,
		json: usersTable.json,
	}).from(usersTable).all();

	t.deepEqual(result, [{ id: 1, name: 'John', json: ['foo', 'bar'] }]);
});

test.serial('insert many', (t) => {
	const { db } = t.context;

	db.insert(usersTable).values([
		{ name: 'John' },
		{ name: 'Bruce', json: ['foo', 'bar'] },
		{ name: 'Jane' },
<<<<<<< HEAD
		{ name: 'Austin', verified: true },
  ]).run();
=======
		{ name: 'Austin', verified: 1 },
	]).run();
>>>>>>> 071f4634
	const result = db.select({
		id: usersTable.id,
		name: usersTable.name,
		json: usersTable.json,
		verified: usersTable.verified,
	}).from(usersTable).all();

	t.deepEqual(result, [
		{ id: 1, name: 'John', json: null, verified: false },
		{ id: 2, name: 'Bruce', json: ['foo', 'bar'], verified: false },
		{ id: 3, name: 'Jane', json: null, verified: false },
		{ id: 4, name: 'Austin', json: null, verified: true },
	]);
});

test.serial('insert many with returning', (t) => {
	const { db } = t.context;

	const result = db.insert(usersTable).values([
		{ name: 'John' },
		{ name: 'Bruce', json: ['foo', 'bar'] },
		{ name: 'Jane' },
<<<<<<< HEAD
		{ name: 'Austin', verified: true },
  ])
=======
		{ name: 'Austin', verified: 1 },
	])
>>>>>>> 071f4634
		.returning({
			id: usersTable.id,
			name: usersTable.name,
			json: usersTable.json,
			verified: usersTable.verified,
		})
		.all();

	t.deepEqual(result, [
		{ id: 1, name: 'John', json: null, verified: false },
		{ id: 2, name: 'Bruce', json: ['foo', 'bar'], verified: false },
		{ id: 3, name: 'Jane', json: null, verified: false },
		{ id: 4, name: 'Austin', json: null, verified: true },
	]);
});

test.serial('partial join with alias', (t) => {
	const { db } = t.context;
	const customerAlias = alias(usersTable, 'customer');

	db.insert(usersTable).values([{ id: 10, name: 'Ivan' }, { id: 11, name: 'Hans' }]).run();
	const result = db
		.select({
			user: {
				id: usersTable.id,
				name: usersTable.name,
			},
			customer: {
				id: customerAlias.id,
				name: customerAlias.name,
			},
		}).from(usersTable)
		.leftJoin(customerAlias, eq(customerAlias.id, 11))
		.where(eq(usersTable.id, 10))
		.all();

	t.deepEqual(result, [{
		user: { id: 10, name: 'Ivan' },
		customer: { id: 11, name: 'Hans' },
	}]);
});

test.serial('full join with alias', (t) => {
	const { db } = t.context;

	const sqliteTable = sqliteTableCreator((name) => `prefixed_${name}`);

	const users = sqliteTable('users', {
		id: integer('id').primaryKey(),
		name: text('name').notNull(),
	});

	db.run(sql`drop table if exists ${users}`);
	db.run(sql`create table ${users} (id integer primary key, name text not null)`);

	const customers = alias(users, 'customer');

	db.insert(users).values([{ id: 10, name: 'Ivan' }, { id: 11, name: 'Hans' }]).run();
	const result = db
		.select().from(users)
		.leftJoin(customers, eq(customers.id, 11))
		.where(eq(users.id, 10))
		.all();

	t.deepEqual(result, [{
		users: {
			id: 10,
			name: 'Ivan',
		},
		customer: {
			id: 11,
			name: 'Hans',
		},
	}]);

	db.run(sql`drop table ${users}`);
});

test.serial('select from alias', (t) => {
	const { db } = t.context;

	const sqliteTable = sqliteTableCreator((name) => `prefixed_${name}`);

	const users = sqliteTable('users', {
		id: integer('id').primaryKey(),
		name: text('name').notNull(),
	});

	db.run(sql`drop table if exists ${users}`);
	db.run(sql`create table ${users} (id integer primary key, name text not null)`);

	const user = alias(users, 'user');
	const customers = alias(users, 'customer');

	db.insert(users).values([{ id: 10, name: 'Ivan' }, { id: 11, name: 'Hans' }]).run();
	const result = db
		.select()
		.from(user)
		.leftJoin(customers, eq(customers.id, 11))
		.where(eq(user.id, 10))
		.all();

	t.deepEqual(result, [{
		user: {
			id: 10,
			name: 'Ivan',
		},
		customer: {
			id: 11,
			name: 'Hans',
		},
	}]);

	db.run(sql`drop table ${users}`);
});

test.serial('insert with spaces', (t) => {
	const { db } = t.context;

	db.insert(usersTable).values({ name: sql`'Jo   h     n'` }).run();
	const result = db.select({ id: usersTable.id, name: usersTable.name }).from(usersTable).all();

	t.deepEqual(result, [{ id: 1, name: 'Jo   h     n' }]);
});

test.serial('prepared statement', (t) => {
	const { db } = t.context;

	db.insert(usersTable).values({ name: 'John' }).run();
	const statement = db.select({ id: usersTable.id, name: usersTable.name }).from(usersTable).prepare();
	const result = statement.all();

	t.deepEqual(result, [{ id: 1, name: 'John' }]);
});

test.serial('prepared statement reuse', (t) => {
	const { db } = t.context;

	const stmt = db.insert(usersTable).values({
		verified: true,
		name: placeholder('name'),
	}).prepare();

	for (let i = 0; i < 10; i++) {
		stmt.run({ name: `John ${i}` });
	}

	const result = db.select({
		id: usersTable.id,
		name: usersTable.name,
		verified: usersTable.verified,
	}).from(usersTable).all();

	t.deepEqual(result, [
		{ id: 1, name: 'John 0', verified: true },
		{ id: 2, name: 'John 1', verified: true },
		{ id: 3, name: 'John 2', verified: true },
		{ id: 4, name: 'John 3', verified: true },
		{ id: 5, name: 'John 4', verified: true },
		{ id: 6, name: 'John 5', verified: true },
		{ id: 7, name: 'John 6', verified: true },
		{ id: 8, name: 'John 7', verified: true },
		{ id: 9, name: 'John 8', verified: true },
		{ id: 10, name: 'John 9', verified: true },
	]);
});

test.serial('prepared statement with placeholder in .where', (t) => {
	const { db } = t.context;

	db.insert(usersTable).values({ name: 'John' }).run();
	const stmt = db.select({
		id: usersTable.id,
		name: usersTable.name,
	}).from(usersTable)
		.where(eq(usersTable.id, placeholder('id')))
		.prepare();
	const result = stmt.all({ id: 1 });

	t.deepEqual(result, [{ id: 1, name: 'John' }]);
});

test.serial('select with group by as field', (t) => {
	const { db } = t.context;

	db.insert(usersTable).values([{ name: 'John' }, { name: 'Jane' }, { name: 'Jane' }]).run();

	const result = db.select({ name: usersTable.name }).from(usersTable)
		.groupBy(usersTable.name)
		.all();

	t.deepEqual(result, [{ name: 'Jane' }, { name: 'John' }]);
});

test.serial('select with group by as sql', (t) => {
	const { db } = t.context;

	db.insert(usersTable).values([{ name: 'John' }, { name: 'Jane' }, { name: 'Jane' }]).run();

	const result = db.select({ name: usersTable.name }).from(usersTable)
		.groupBy(sql`${usersTable.name}`)
		.all();

	t.deepEqual(result, [{ name: 'Jane' }, { name: 'John' }]);
});

test.serial('select with group by as sql + column', (t) => {
	const { db } = t.context;

	db.insert(usersTable).values([{ name: 'John' }, { name: 'Jane' }, { name: 'Jane' }]).run();

	const result = db.select({ name: usersTable.name }).from(usersTable)
		.groupBy(sql`${usersTable.name}`, usersTable.id)
		.all();

	t.deepEqual(result, [{ name: 'John' }, { name: 'Jane' }, { name: 'Jane' }]);
});

test.serial('select with group by as column + sql', (t) => {
	const { db } = t.context;

	db.insert(usersTable).values([{ name: 'John' }, { name: 'Jane' }, { name: 'Jane' }]).run();

	const result = db.select({ name: usersTable.name }).from(usersTable)
		.groupBy(usersTable.id, sql`${usersTable.name}`)
		.all();

	t.deepEqual(result, [{ name: 'John' }, { name: 'Jane' }, { name: 'Jane' }]);
});

test.serial('select with group by complex query', (t) => {
	const { db } = t.context;

	db.insert(usersTable).values([{ name: 'John' }, { name: 'Jane' }, { name: 'Jane' }]).run();

	const result = db.select({ name: usersTable.name }).from(usersTable)
		.groupBy(usersTable.id, sql`${usersTable.name}`)
		.orderBy(asc(usersTable.name))
		.limit(1)
		.all();

	t.deepEqual(result, [{ name: 'Jane' }]);
});

test.serial('build query', (t) => {
	const { db } = t.context;

	const query = db.select({ id: usersTable.id, name: usersTable.name }).from(usersTable)
		.groupBy(usersTable.id, usersTable.name)
		.toSQL();

	t.deepEqual(query, {
		sql: 'select "id", "name" from "users" group by "users"."id", "users"."name"',
		params: [],
	});
});

test.serial('migrator', (t) => {
	const { db } = t.context;

	db.run(sql`drop table if exists another_users`);
	db.run(sql`drop table if exists users12`);
	db.run(sql`drop table if exists __drizzle_migrations`);

	migrate(db, { migrationsFolder: './drizzle2/sqlite' });

	db.insert(usersMigratorTable).values({ name: 'John', email: 'email' }).run();
	const result = db.select().from(usersMigratorTable).all();

	db.insert(anotherUsersMigratorTable).values({ name: 'John', email: 'email' }).run();
	const result2 = db.select().from(usersMigratorTable).all();

	t.deepEqual(result, [{ id: 1, name: 'John', email: 'email' }]);
	t.deepEqual(result2, [{ id: 1, name: 'John', email: 'email' }]);

	db.run(sql`drop table another_users`);
	db.run(sql`drop table users12`);
	db.run(sql`drop table __drizzle_migrations`);
});

test.serial('insert via db.run + select via db.all', (t) => {
	const { db } = t.context;

	db.run(sql`insert into ${usersTable} (${new Name(usersTable.name.name)}) values (${'John'})`);

	const result = db.all<{ id: number; name: string }>(sql`select id, name from "users"`);
	t.deepEqual(result, [{ id: 1, name: 'John' }]);
});

test.serial('insert via db.get', (t) => {
	const { db } = t.context;

	const inserted = db.get<{ id: number; name: string }>(
		sql`insert into ${usersTable} (${new Name(
			usersTable.name.name,
		)}) values (${'John'}) returning ${usersTable.id}, ${usersTable.name}`,
	);
	t.deepEqual(inserted, { id: 1, name: 'John' });
});

test.serial('insert via db.run + select via db.get', (t) => {
	const { db } = t.context;

	db.run(sql`insert into ${usersTable} (${new Name(usersTable.name.name)}) values (${'John'})`);

	const result = db.get<{ id: number; name: string }>(
		sql`select ${usersTable.id}, ${usersTable.name} from ${usersTable}`,
	);
	t.deepEqual(result, { id: 1, name: 'John' });
});

test.serial('insert via db.get w/ query builder', (t) => {
	const { db } = t.context;

	const inserted = db.get<Pick<typeof usersTable['_']['model']['select'], 'id' | 'name'>>(
		db.insert(usersTable).values({ name: 'John' }).returning({ id: usersTable.id, name: usersTable.name }),
	);
	t.deepEqual(inserted, { id: 1, name: 'John' });
});

test.serial('left join (flat object fields)', (t) => {
	const { db } = t.context;

	const { id: cityId } = db.insert(citiesTable)
		.values([{ name: 'Paris' }, { name: 'London' }])
		.returning({ id: citiesTable.id }).all()[0]!;

	db.insert(users2Table).values([{ name: 'John', cityId }, { name: 'Jane' }]).run();

	const res = db.select({
		userId: users2Table.id,
		userName: users2Table.name,
		cityId: citiesTable.id,
		cityName: citiesTable.name,
	}).from(users2Table)
		.leftJoin(citiesTable, eq(users2Table.cityId, citiesTable.id))
		.all();

	t.deepEqual(res, [
		{ userId: 1, userName: 'John', cityId, cityName: 'Paris' },
		{ userId: 2, userName: 'Jane', cityId: null, cityName: null },
	]);
});

test.serial('left join (grouped fields)', (t) => {
	const { db } = t.context;

	const { id: cityId } = db.insert(citiesTable)
		.values([{ name: 'Paris' }, { name: 'London' }])
		.returning({ id: citiesTable.id }).all()[0]!;

	db.insert(users2Table).values([{ name: 'John', cityId }, { name: 'Jane' }]).run();

	const res = db.select({
		id: users2Table.id,
		user: {
			name: users2Table.name,
			nameUpper: sql<string>`upper(${users2Table.name})`,
		},
		city: {
			id: citiesTable.id,
			name: citiesTable.name,
			nameUpper: sql<string>`upper(${citiesTable.name})`,
		},
	}).from(users2Table)
		.leftJoin(citiesTable, eq(users2Table.cityId, citiesTable.id))
		.all();

	t.deepEqual(res, [
		{
			id: 1,
			user: { name: 'John', nameUpper: 'JOHN' },
			city: { id: cityId, name: 'Paris', nameUpper: 'PARIS' },
		},
		{
			id: 2,
			user: { name: 'Jane', nameUpper: 'JANE' },
			city: null,
		},
	]);
});

test.serial('left join (all fields)', (t) => {
	const { db } = t.context;

	const { id: cityId } = db.insert(citiesTable)
		.values([{ name: 'Paris' }, { name: 'London' }])
		.returning({ id: citiesTable.id }).all()[0]!;

	db.insert(users2Table).values([{ name: 'John', cityId }, { name: 'Jane' }]).run();

	const res = db.select().from(users2Table)
		.leftJoin(citiesTable, eq(users2Table.cityId, citiesTable.id)).all();

	t.deepEqual(res, [
		{
			users2: {
				id: 1,
				name: 'John',
				cityId,
			},
			cities: {
				id: cityId,
				name: 'Paris',
			},
		},
		{
			users2: {
				id: 2,
				name: 'Jane',
				cityId: null,
			},
			cities: null,
		},
	]);
});

test.serial('join subquery', (t) => {
	const { db } = t.context;

	db.insert(courseCategoriesTable).values([
		{ name: 'Category 1' },
		{ name: 'Category 2' },
		{ name: 'Category 3' },
		{ name: 'Category 4' },
<<<<<<< HEAD
  ]).run();
=======
	]).run();
>>>>>>> 071f4634

	db.insert(coursesTable).values([
		{ name: 'Development', categoryId: 2 },
		{ name: 'IT & Software', categoryId: 3 },
		{ name: 'Marketing', categoryId: 4 },
		{ name: 'Design', categoryId: 1 },
<<<<<<< HEAD
  ]).run();
=======
	]).run();
>>>>>>> 071f4634

	const sq2 = db
		.select({
			categoryId: courseCategoriesTable.id,
			category: courseCategoriesTable.name,
			total: sql<number>`count(${courseCategoriesTable.id})`,
		})
		.from(courseCategoriesTable)
		.groupBy(courseCategoriesTable.id, courseCategoriesTable.name)
		.as('sq2');

	const res = db
		.select({
			courseName: coursesTable.name,
			categoryId: sq2.categoryId,
		})
		.from(coursesTable)
		.leftJoin(sq2, eq(coursesTable.categoryId, sq2.categoryId))
		.orderBy(coursesTable.name)
		.all();

	t.deepEqual(res, [
		{ courseName: 'Design', categoryId: 1 },
		{ courseName: 'Development', categoryId: 2 },
		{ courseName: 'IT & Software', categoryId: 3 },
		{ courseName: 'Marketing', categoryId: 4 },
	]);
});

test.serial('with ... select', (t) => {
	const { db } = t.context;

	db.insert(orders).values([
		{ region: 'Europe', product: 'A', amount: 10, quantity: 1 },
		{ region: 'Europe', product: 'A', amount: 20, quantity: 2 },
		{ region: 'Europe', product: 'B', amount: 20, quantity: 2 },
		{ region: 'Europe', product: 'B', amount: 30, quantity: 3 },
		{ region: 'US', product: 'A', amount: 30, quantity: 3 },
		{ region: 'US', product: 'A', amount: 40, quantity: 4 },
		{ region: 'US', product: 'B', amount: 40, quantity: 4 },
		{ region: 'US', product: 'B', amount: 50, quantity: 5 },
<<<<<<< HEAD
  ]).run();
=======
	]).run();
>>>>>>> 071f4634

	const regionalSales = db
		.$with('regional_sales')
		.as(
			db
				.select({
					region: orders.region,
					totalSales: sql<number>`sum(${orders.amount})`.as('total_sales'),
				})
				.from(orders)
				.groupBy(orders.region),
		);

	const topRegions = db
		.$with('top_regions')
		.as(
			db
				.select({
					region: regionalSales.region,
				})
				.from(regionalSales)
				.where(
					gt(
						regionalSales.totalSales,
						db.select({ sales: sql`sum(${regionalSales.totalSales})/10` }).from(regionalSales),
					),
				),
		);

	const result = db
		.with(regionalSales, topRegions)
		.select({
			region: orders.region,
			product: orders.product,
			productUnits: sql<number>`cast(sum(${orders.quantity}) as int)`,
			productSales: sql<number>`cast(sum(${orders.amount}) as int)`,
		})
		.from(orders)
		.where(inArray(orders.region, db.select({ region: topRegions.region }).from(topRegions)))
		.groupBy(orders.region, orders.product)
		.orderBy(orders.region, orders.product)
		.all();

	t.deepEqual(result, [
		{
			region: 'Europe',
			product: 'A',
			productUnits: 3,
			productSales: 30,
		},
		{
			region: 'Europe',
			product: 'B',
			productUnits: 5,
			productSales: 50,
		},
		{
			region: 'US',
			product: 'A',
			productUnits: 7,
			productSales: 70,
		},
		{
			region: 'US',
			product: 'B',
			productUnits: 9,
			productSales: 90,
		},
	]);
});

test.serial('select from subquery sql', (t) => {
	const { db } = t.context;

	db.insert(users2Table).values([{ name: 'John' }, { name: 'Jane' }]).run();

	const sq = db
		.select({ name: sql<string>`${users2Table.name} || ' modified'`.as('name') })
		.from(users2Table)
		.as('sq');

	const res = db.select({ name: sq.name }).from(sq).all();

	t.deepEqual(res, [{ name: 'John modified' }, { name: 'Jane modified' }]);
});

test.serial('select a field without joining its table', (t) => {
	const { db } = t.context;

	t.throws(() => db.select({ name: users2Table.name }).from(usersTable).prepare());
});

test.serial('select all fields from subquery without alias', (t) => {
	const { db } = t.context;

	const sq = db.$with('sq').as(db.select({ name: sql<string>`upper(${users2Table.name})` }).from(users2Table));

	t.throws(() => db.select().from(sq).prepare());
});

test.serial('select count()', (t) => {
	const { db } = t.context;

	db.insert(usersTable).values([{ name: 'John' }, { name: 'Jane' }]).run();

	const res = db.select({ count: sql`count(*)` }).from(usersTable).all();

	t.deepEqual(res, [{ count: 2 }]);
});

test.serial('having', (t) => {
	const { db } = t.context;

	db.insert(citiesTable).values([{ name: 'London' }, { name: 'Paris' }, { name: 'New York' }]).run();

<<<<<<< HEAD
	db.insert(users2Table).values([
    { name: 'John', cityId: 1 },
    { name: 'Jane', cityId: 1 },
    { name: 'Jack', cityId: 2 },
	]).run();
=======
	db.insert(users2Table).values([{ name: 'John', cityId: 1 }, { name: 'Jane', cityId: 1 }, {
		name: 'Jack',
		cityId: 2,
	}]).run();
>>>>>>> 071f4634

	const result = db
		.select({
			id: citiesTable.id,
			name: sql<string>`upper(${citiesTable.name})`.as('upper_name'),
			usersCount: sql<number>`count(${users2Table.id})`.as('users_count'),
		})
		.from(citiesTable)
		.leftJoin(users2Table, eq(users2Table.cityId, citiesTable.id))
		.where(({ name }) => sql`length(${name}) >= 3`)
		.groupBy(citiesTable.id)
		.having(({ usersCount }) => sql`${usersCount} > 0`)
		.orderBy(({ name }) => name)
		.all();

	t.deepEqual(result, [
		{
			id: 1,
			name: 'LONDON',
			usersCount: 2,
		},
		{
			id: 2,
			name: 'PARIS',
			usersCount: 1,
		},
	]);
});

test.serial('view', (t) => {
	const { db } = t.context;

	const newYorkers1 = sqliteView('new_yorkers')
		.as((qb) => qb.select().from(users2Table).where(eq(users2Table.cityId, 1)));

	const newYorkers2 = sqliteView('new_yorkers', {
		id: integer('id').primaryKey(),
		name: text('name').notNull(),
		cityId: integer('city_id').notNull(),
	}).as(sql`select * from ${users2Table} where ${eq(users2Table.cityId, 1)}`);

	const newYorkers3 = sqliteView('new_yorkers', {
		id: integer('id').primaryKey(),
		name: text('name').notNull(),
		cityId: integer('city_id').notNull(),
	}).existing();

	db.run(sql`create view new_yorkers as ${getViewConfig(newYorkers1).query}`);

	db.insert(citiesTable).values([{ name: 'New York' }, { name: 'Paris' }]).run();

	db.insert(users2Table).values([
		{ name: 'John', cityId: 1 },
		{ name: 'Jane', cityId: 1 },
		{ name: 'Jack', cityId: 2 },
<<<<<<< HEAD
  ]).run();
=======
	]).run();
>>>>>>> 071f4634

	{
		const result = db.select().from(newYorkers1).all();
		t.deepEqual(result, [
			{ id: 1, name: 'John', cityId: 1 },
			{ id: 2, name: 'Jane', cityId: 1 },
		]);
	}

	{
		const result = db.select().from(newYorkers2).all();
		t.deepEqual(result, [
			{ id: 1, name: 'John', cityId: 1 },
			{ id: 2, name: 'Jane', cityId: 1 },
		]);
	}

	{
		const result = db.select().from(newYorkers3).all();
		t.deepEqual(result, [
			{ id: 1, name: 'John', cityId: 1 },
			{ id: 2, name: 'Jane', cityId: 1 },
		]);
	}

	{
		const result = db.select({ name: newYorkers1.name }).from(newYorkers1).all();
		t.deepEqual(result, [
			{ name: 'John' },
			{ name: 'Jane' },
		]);
	}

	db.run(sql`drop view ${newYorkers1}`);
});

test.serial('insert null timestamp', (t) => {
	const { db } = t.context;

	const test = sqliteTable('test', {
		t: integer('t', { mode: 'timestamp' }),
	});

	db.run(sql`create table ${test} (t timestamp)`);

	db.insert(test).values({ t: null }).run();
	const res = db.select().from(test).all();
	t.deepEqual(res, [{ t: null }]);

	db.run(sql`drop table ${test}`);
});

test.serial('select from raw sql', (t) => {
	const { db } = t.context;

	const result = db.select({
		id: sql<number>`id`,
		name: sql<string>`name`,
	}).from(sql`(select 1 as id, 'John' as name) as users`).all();

	Expect<Equal<{ id: number; name: string }[], typeof result>>;

	t.deepEqual(result, [
		{ id: 1, name: 'John' },
	]);
});

test.serial('select from raw sql with joins', (t) => {
	const { db } = t.context;

	const result = db
		.select({
			id: sql<number>`users.id`,
			name: sql<string>`users.name`,
			userCity: sql<string>`users.city`,
			cityName: sql<string>`cities.name`,
		})
		.from(sql`(select 1 as id, 'John' as name, 'New York' as city) as users`)
		.leftJoin(sql`(select 1 as id, 'Paris' as name) as cities`, sql`cities.id = users.id`)
		.all();

	Expect<Equal<{ id: number; name: string; userCity: string; cityName: string }[], typeof result>>;

	t.deepEqual(result, [
		{ id: 1, name: 'John', userCity: 'New York', cityName: 'Paris' },
	]);
});

test.serial('join on aliased sql from select', (t) => {
	const { db } = t.context;

	const result = db
		.select({
			userId: sql<number>`users.id`.as('userId'),
			name: sql<string>`users.name`,
			userCity: sql<string>`users.city`,
			cityId: sql<number>`cities.id`.as('cityId'),
			cityName: sql<string>`cities.name`,
		})
		.from(sql`(select 1 as id, 'John' as name, 'New York' as city) as users`)
		.leftJoin(sql`(select 1 as id, 'Paris' as name) as cities`, (cols) => eq(cols.cityId, cols.userId))
		.all();

	Expect<Equal<{ userId: number; name: string; userCity: string; cityId: number; cityName: string }[], typeof result>>;

	t.deepEqual(result, [
		{ userId: 1, name: 'John', userCity: 'New York', cityId: 1, cityName: 'Paris' },
	]);
});

test.serial('join on aliased sql from with clause', (t) => {
	const { db } = t.context;

	const users = db.$with('users').as(
		db.select({
			id: sql<number>`id`.as('userId'),
			name: sql<string>`name`.as('userName'),
			city: sql<string>`city`.as('city'),
		}).from(
			sql`(select 1 as id, 'John' as name, 'New York' as city) as users`,
		),
	);

	const cities = db.$with('cities').as(
		db.select({
			id: sql<number>`id`.as('cityId'),
			name: sql<string>`name`.as('cityName'),
		}).from(
			sql`(select 1 as id, 'Paris' as name) as cities`,
		),
	);

	const result = db
		.with(users, cities)
		.select({
			userId: users.id,
			name: users.name,
			userCity: users.city,
			cityId: cities.id,
			cityName: cities.name,
		})
		.from(users)
		.leftJoin(cities, (cols) => eq(cols.cityId, cols.userId))
		.all();

	Expect<Equal<{ userId: number; name: string; userCity: string; cityId: number; cityName: string }[], typeof result>>;

	t.deepEqual(result, [
		{ userId: 1, name: 'John', userCity: 'New York', cityId: 1, cityName: 'Paris' },
	]);
});

test.serial('prefixed table', (t) => {
	const { db } = t.context;

	const sqliteTable = sqliteTableCreator((name) => `myprefix_${name}`);

	const users = sqliteTable('test_prefixed_table_with_unique_name', {
		id: integer('id').primaryKey(),
		name: text('name').notNull(),
	});

	db.run(sql`drop table if exists ${users}`);

	db.run(
		sql`create table myprefix_test_prefixed_table_with_unique_name (id integer not null primary key, name text not null)`,
	);

	db.insert(users).values({ id: 1, name: 'John' }).run();

	const result = db.select().from(users).all();

	t.deepEqual(result, [{ id: 1, name: 'John' }]);

	db.run(sql`drop table ${users}`);
});

test.serial('orderBy with aliased column', (t) => {
	const { db } = t.context;

	const query = db.select({
		test: sql`something`.as('test'),
	}).from(users2Table).orderBy((fields) => fields.test).toSQL();

	t.deepEqual(query.sql, 'select something as "test" from "users2" order by "test"');
});

test.serial('transaction', (t) => {
	const { db } = t.context;

	const users = sqliteTable('users_transactions', {
		id: integer('id').primaryKey(),
		balance: integer('balance').notNull(),
	});
	const products = sqliteTable('products_transactions', {
		id: integer('id').primaryKey(),
		price: integer('price').notNull(),
		stock: integer('stock').notNull(),
	});

	db.run(sql`drop table if exists ${users}`);
	db.run(sql`drop table if exists ${products}`);

	db.run(sql`create table users_transactions (id integer not null primary key, balance integer not null)`);
	db.run(
		sql`create table products_transactions (id integer not null primary key, price integer not null, stock integer not null)`,
	);

	const user = db.insert(users).values({ balance: 100 }).returning().get();
	const product = db.insert(products).values({ price: 10, stock: 10 }).returning().get();

	db.transaction((tx) => {
		tx.update(users).set({ balance: user.balance - product.price }).where(eq(users.id, user.id)).run();
		tx.update(products).set({ stock: product.stock - 1 }).where(eq(products.id, product.id)).run();
	});

	const result = db.select().from(users).all();

	t.deepEqual(result, [{ id: 1, balance: 90 }]);

	db.run(sql`drop table ${users}`);
	db.run(sql`drop table ${products}`);
});

test.serial('transaction rollback', (t) => {
	const { db } = t.context;

	const users = sqliteTable('users_transactions_rollback', {
		id: integer('id').primaryKey(),
		balance: integer('balance').notNull(),
	});

	db.run(sql`drop table if exists ${users}`);

	db.run(
		sql`create table users_transactions_rollback (id integer not null primary key, balance integer not null)`,
	);

	t.throws(() =>
		db.transaction((tx) => {
			tx.insert(users).values({ balance: 100 }).run();
			tx.rollback();
		}), new TransactionRollbackError());

	const result = db.select().from(users).all();

	t.deepEqual(result, []);

	db.run(sql`drop table ${users}`);
});

test.serial('nested transaction', (t) => {
	const { db } = t.context;

	const users = sqliteTable('users_nested_transactions', {
		id: integer('id').primaryKey(),
		balance: integer('balance').notNull(),
	});

	db.run(sql`drop table if exists ${users}`);

	db.run(
		sql`create table users_nested_transactions (id integer not null primary key, balance integer not null)`,
	);

	db.transaction((tx) => {
		tx.insert(users).values({ balance: 100 }).run();

		tx.transaction(async (tx) => {
			tx.update(users).set({ balance: 200 }).run();
		});
	});

	const result = db.select().from(users).all();

	t.deepEqual(result, [{ id: 1, balance: 200 }]);

	db.run(sql`drop table ${users}`);
});

test.serial('nested transaction rollback', (t) => {
	const { db } = t.context;

	const users = sqliteTable('users_nested_transactions_rollback', {
		id: integer('id').primaryKey(),
		balance: integer('balance').notNull(),
	});

	db.run(sql`drop table if exists ${users}`);

	db.run(
		sql`create table users_nested_transactions_rollback (id integer not null primary key, balance integer not null)`,
	);

	db.transaction((tx) => {
		tx.insert(users).values({ balance: 100 }).run();

		t.throws(() =>
			tx.transaction((tx) => {
				tx.update(users).set({ balance: 200 }).run();
				tx.rollback();
			}), new TransactionRollbackError());
	});

	const result = db.select().from(users).all();

	t.deepEqual(result, [{ id: 1, balance: 100 }]);

	db.run(sql`drop table ${users}`);
});

test.serial('join subquery with join', (t) => {
	const { db } = t.context;

	const internalStaff = sqliteTable('internal_staff', {
		userId: integer('user_id').notNull(),
	});

	const customUser = sqliteTable('custom_user', {
		id: integer('id').notNull(),
	});

	const ticket = sqliteTable('ticket', {
		staffId: integer('staff_id').notNull(),
	});

	db.run(sql`drop table if exists ${internalStaff}`);
	db.run(sql`drop table if exists ${customUser}`);
	db.run(sql`drop table if exists ${ticket}`);

	db.run(sql`create table internal_staff (user_id integer not null)`);
	db.run(sql`create table custom_user (id integer not null)`);
	db.run(sql`create table ticket (staff_id integer not null)`);

	db.insert(internalStaff).values({ userId: 1 }).run();
	db.insert(customUser).values({ id: 1 }).run();
	db.insert(ticket).values({ staffId: 1 }).run();

	const subq = db
		.select()
		.from(internalStaff)
		.leftJoin(customUser, eq(internalStaff.userId, customUser.id))
		.as('internal_staff');

	const mainQuery = db
		.select()
		.from(ticket)
		.leftJoin(subq, eq(subq.internal_staff.userId, ticket.staffId))
		.all();

	t.deepEqual(mainQuery, [{
		ticket: { staffId: 1 },
		internal_staff: {
			internal_staff: { userId: 1 },
			custom_user: { id: 1 },
		},
	}]);

	db.run(sql`drop table ${internalStaff}`);
	db.run(sql`drop table ${customUser}`);
	db.run(sql`drop table ${ticket}`);
});

test.serial('join view as subquery', (t) => {
	const { db } = t.context;

	const users = sqliteTable('users_join_view', {
		id: integer('id').primaryKey(),
		name: text('name').notNull(),
		cityId: integer('city_id').notNull(),
	});

	const newYorkers = sqliteView('new_yorkers').as((qb) => qb.select().from(users).where(eq(users.cityId, 1)));

	db.run(sql`drop table if exists ${users}`);
	db.run(sql`drop view if exists ${newYorkers}`);

	db.run(
		sql`create table ${users} (id integer not null primary key, name text not null, city_id integer not null)`,
	);
	db.run(sql`create view ${newYorkers} as ${getViewConfig(newYorkers).query}`);

	db.insert(users).values([
		{ name: 'John', cityId: 1 },
		{ name: 'Jane', cityId: 2 },
		{ name: 'Jack', cityId: 1 },
		{ name: 'Jill', cityId: 2 },
	]).run();

	const sq = db.select().from(newYorkers).as('new_yorkers_sq');

	const result = db.select().from(users).leftJoin(sq, eq(users.id, sq.id)).all();

	t.deepEqual(result, [
		{
			users_join_view: { id: 1, name: 'John', cityId: 1 },
			new_yorkers_sq: { id: 1, name: 'John', cityId: 1 },
		},
		{
			users_join_view: { id: 2, name: 'Jane', cityId: 2 },
			new_yorkers_sq: null,
		},
		{
			users_join_view: { id: 3, name: 'Jack', cityId: 1 },
			new_yorkers_sq: { id: 3, name: 'Jack', cityId: 1 },
		},
		{
			users_join_view: { id: 4, name: 'Jill', cityId: 2 },
			new_yorkers_sq: null,
		},
	]);

	db.run(sql`drop view ${newYorkers}`);
	db.run(sql`drop table ${users}`);
});

test.serial('insert with onConflict do nothing', (t) => {
	const { db } = t.context;

	db.insert(usersTable).values({ id: 1, name: 'John' }).run();

	db
		.insert(usersTable)
		.values({ id: 1, name: 'John' })
		.onConflictDoNothing()
		.run();

	const res = db
		.select({ id: usersTable.id, name: usersTable.name })
		.from(usersTable)
		.where(eq(usersTable.id, 1))
		.all();

	t.deepEqual(res, [{ id: 1, name: 'John' }]);
});

test.serial('insert with onConflict do nothing using target', (t) => {
	const { db } = t.context;

	db.insert(usersTable).values({ id: 1, name: 'John' }).run();

	db
		.insert(usersTable)
		.values({ id: 1, name: 'John' })
		.onConflictDoNothing({ target: usersTable.id })
		.run();

	const res = db
		.select({ id: usersTable.id, name: usersTable.name })
		.from(usersTable)
		.where(eq(usersTable.id, 1))
		.all();

	t.deepEqual(res, [{ id: 1, name: 'John' }]);
});

test.serial('insert with onConflict do update', (t) => {
	const { db } = t.context;

	db.insert(usersTable).values({ id: 1, name: 'John' }).run();

	db
		.insert(usersTable)
		.values({ id: 1, name: 'John' })
		.onConflictDoUpdate({ target: usersTable.id, set: { name: 'John1' } })
		.run();

	const res = db
		.select({ id: usersTable.id, name: usersTable.name })
		.from(usersTable)
		.where(eq(usersTable.id, 1))
		.all();

	t.deepEqual(res, [{ id: 1, name: 'John1' }]);
});

test.serial('insert undefined', (t) => {
	const { db } = t.context;

	const users = sqliteTable('users', {
		id: integer('id').primaryKey(),
		name: text('name'),
	});

	db.run(sql`drop table if exists ${users}`);

	db.run(
		sql`create table ${users} (id integer primary key, name text)`,
	);

	t.notThrows(() => db.insert(users).values({ name: undefined }).run());

	db.run(sql`drop table ${users}`);
});

test.serial('update undefined', (t) => {
	const { db } = t.context;

	const users = sqliteTable('users', {
		id: integer('id').primaryKey(),
		name: text('name'),
	});

	db.run(sql`drop table if exists ${users}`);

	db.run(
		sql`create table ${users} (id integer primary key, name text)`,
	);

	t.throws(() => db.update(users).set({ name: undefined }).run());
	t.notThrows(() => db.update(users).set({ id: 1, name: undefined }).run());

	db.run(sql`drop table ${users}`);
});<|MERGE_RESOLUTION|>--- conflicted
+++ resolved
@@ -244,11 +244,7 @@
 		{ name: 'Jane' },
 		{ name: 'George' },
 		{ name: 'Austin' },
-<<<<<<< HEAD
-  ]).run();
-=======
 	]).run();
->>>>>>> 071f4634
 	const result = db.select({ id: usersTable.id, name: usersTable.name }).from(usersTable).all();
 
 	t.deepEqual(result, [
@@ -361,13 +357,8 @@
 		{ name: 'John' },
 		{ name: 'Bruce', json: ['foo', 'bar'] },
 		{ name: 'Jane' },
-<<<<<<< HEAD
 		{ name: 'Austin', verified: true },
-  ]).run();
-=======
-		{ name: 'Austin', verified: 1 },
 	]).run();
->>>>>>> 071f4634
 	const result = db.select({
 		id: usersTable.id,
 		name: usersTable.name,
@@ -390,13 +381,8 @@
 		{ name: 'John' },
 		{ name: 'Bruce', json: ['foo', 'bar'] },
 		{ name: 'Jane' },
-<<<<<<< HEAD
 		{ name: 'Austin', verified: true },
-  ])
-=======
-		{ name: 'Austin', verified: 1 },
 	])
->>>>>>> 071f4634
 		.returning({
 			id: usersTable.id,
 			name: usersTable.name,
@@ -822,22 +808,14 @@
 		{ name: 'Category 2' },
 		{ name: 'Category 3' },
 		{ name: 'Category 4' },
-<<<<<<< HEAD
-  ]).run();
-=======
 	]).run();
->>>>>>> 071f4634
 
 	db.insert(coursesTable).values([
 		{ name: 'Development', categoryId: 2 },
 		{ name: 'IT & Software', categoryId: 3 },
 		{ name: 'Marketing', categoryId: 4 },
 		{ name: 'Design', categoryId: 1 },
-<<<<<<< HEAD
-  ]).run();
-=======
 	]).run();
->>>>>>> 071f4634
 
 	const sq2 = db
 		.select({
@@ -879,11 +857,7 @@
 		{ region: 'US', product: 'A', amount: 40, quantity: 4 },
 		{ region: 'US', product: 'B', amount: 40, quantity: 4 },
 		{ region: 'US', product: 'B', amount: 50, quantity: 5 },
-<<<<<<< HEAD
-  ]).run();
-=======
 	]).run();
->>>>>>> 071f4634
 
 	const regionalSales = db
 		.$with('regional_sales')
@@ -999,18 +973,10 @@
 
 	db.insert(citiesTable).values([{ name: 'London' }, { name: 'Paris' }, { name: 'New York' }]).run();
 
-<<<<<<< HEAD
-	db.insert(users2Table).values([
-    { name: 'John', cityId: 1 },
-    { name: 'Jane', cityId: 1 },
-    { name: 'Jack', cityId: 2 },
-	]).run();
-=======
 	db.insert(users2Table).values([{ name: 'John', cityId: 1 }, { name: 'Jane', cityId: 1 }, {
 		name: 'Jack',
 		cityId: 2,
 	}]).run();
->>>>>>> 071f4634
 
 	const result = db
 		.select({
@@ -1066,11 +1032,7 @@
 		{ name: 'John', cityId: 1 },
 		{ name: 'Jane', cityId: 1 },
 		{ name: 'Jack', cityId: 2 },
-<<<<<<< HEAD
-  ]).run();
-=======
 	]).run();
->>>>>>> 071f4634
 
 	{
 		const result = db.select().from(newYorkers1).all();
